@article{Dering2014,
abstract = {{\textcopyright} 2014 Dering, K{\"{o}}nig, Ramsey, Relling, Yang and Ziegler. The advent of next generation sequencing (NGS) technologies enabled the investigation of the rare variant-common disease hypothesis in unrelated individuals, even on the genome-wide level. Analysis of this hypothesis requires tailored statistical methods as single marker tests fail on rare variants. An entire class of statistical methods collapses rare variants from a genomic region of interest (ROI), thereby aggregating rare variants. In an extensive simulation study using data from the Genetic Analysis Workshop 17 we compared the performance of 15 collapsing methods by means of a variety of pre-defined ROIs regarding minor allele frequency thresholds and functionality. Findings of the simulation study were additionally confirmed by a real data set investigating the association between methotrexate clearance and the SLCO1B1 gene in patients with acute lymphoblastic leukemia. Our analyses showed substantially inflated type I error levels for many of the proposed collapsing methods. Only four approaches yielded valid type I errors in all considered scenarios. None of the statistical tests was able to detect true associations over a substantial proportion of replicates in the simulated data. Detailed annotation of functionality of variants is crucial to detect true associations. These findings were confirmed in the analysis of the real data. Recent theoretical work showed that large power is achieved in gene-based analyses only if large sample sizes are available and a substantial proportion of causing rare variants is present in the gene-based analysis. Many of the investigated statistical approaches use permutation requiring high computational cost. There is a clear need for valid, powerful and fast to calculate test statistics for studies investigating rare variants.},
author = {Dering, Carmen and K{\"{o}}nig, Inke R. and Ramsey, Laura B. and Relling, Mary V. and Yang, Wenjian and Ziegler, Andreas},
doi = {10.3389/fgene.2014.00323},
issn = {16648021},
journal = {Frontiers in Genetics},
keywords = {Burden test,Collapsing,Comparison,Rare variants,SLCO1B1,Simulation study},
title = {{A comprehensive evaluation of collapsing methods using simulated and real data: Excellent annotation of functionality and large sample sizes required}},
year = {2014}
}
@misc{Zarrei2015,
abstract = {A major contribution to the genome variability among individuals comes from deletions and duplications - collectively termed copy number variations (CNVs) - which alter the diploid status of DNA. These alterations may have no phenotypic effect, account for adaptive traits or can underlie disease. We have compiled published high-quality data on healthy individuals of various ethnicities to construct an updated CNV map of the human genome. Depending on the level of stringency of the map, we estimated that 4.8-9.5{\%} of the genome contributes to CNV and found approximately 100 genes that can be completely deleted without producing apparent phenotypic consequences. This map will aid the interpretation of new CNV findings for both clinical and research applications.},
author = {Zarrei, Mehdi and MacDonald, Jeffrey R. and Merico, Daniele and Scherer, Stephen W.},
booktitle = {Nature Reviews Genetics},
doi = {10.1038/nrg3871},
issn = {14710064},
title = {{A copy number variation map of the human genome}},
year = {2015}
}
@article{Cheng2005,
abstract = {We present a global comparison of differences in content of segmental duplication between human and chimpanzee, and determine that 33{\%} of human duplications ({\textgreater} 94{\%} sequence identity) are not duplicated in chimpanzee, including some human disease-causing duplications. Combining experimental and computational approaches, we estimate a genomic duplication rate of 4-5 megabases per million years since divergence. These changes have resulted in gene expression differences between the species. In terms of numbers of base pairs affected, we determine that de novo duplication has contributed most significantly to differences between the species, followed by deletion of ancestral duplications. Post-speciation gene conversion accounts for less than 10{\%} of recent segmental duplication. Chimpanzee-specific hyperexpansion ({\textgreater} 100 copies) of particular segments of DNA have resulted in marked quantitative differences and alterations in the genome landscape between chimpanzee and human. Almost all of the most extreme differences relate to changes in chromosome structure, including the emergence of African great ape subterminal heterochromatin. Nevertheless, base per base, large segmental duplication events have had a greater impact (2.7{\%}) in altering the genomic landscape of these two species than single-base-pair substitution (1.2{\%}).},
author = {Cheng, Ze and Ventura, Mario and She, Xinwei and Khaitovich, Philipp and Graves, Tina and Osoegawa, Kazutoyo and Church, Deanna and DeJong, Pieter and Wilson, Richard K. and P{\"{a}}{\"{a}}bo, Svante and Rocchi, Mariano and Eichler, Evan E.},
doi = {10.1038/nature04000},
issn = {14764687},
journal = {Nature},
title = {{A genome-wide comparison of recent chimpanzee and human segmental duplications}},
year = {2005}
}
@article{A.2015,
abstract = {The 1000 Genomes Project set out to provide a comprehensive description of common human genetic variation by applying whole-genome sequencing to a diverse set of individuals from multiple populations. Here we report completion of the project, having reconstructed the genomes of 2,504 individuals from 26 populations using a combination of low-coverage whole-genome sequencing, deep exome sequencing, and dense microarray genotyping. We characterized a broad spectrum of genetic variation, in total over 88 million variants (84.7 million single nucleotide polymorphisms (SNPs), 3.6 million short insertions/deletions (indels), and 60,000 structural variants), all phased onto high-quality haplotypes. This resource includes {\textgreater}99{\%} of SNP variants with a frequency of {\textgreater}1{\%} for a variety of ancestries. We describe the distribution of genetic variation across the global sample, and discuss the implications for common disease studies.},
author = {A., Auton and G.R., Abecasis and D.M., Altshuler and R.M., Durbin and D.R., Bentley and A., Chakravarti and A.G., Clark and P., Donnelly and E.E., Eichler and P., Flicek and S.B., Gabriel and R.A., Gibbs and E.D., Green and M.E., Hurles and B.M., Knoppers and J.O., Korbel and E.S., Lander and C., Lee and H., Lehrach and E.R., Mardis and G.T., Marth and G.A., McVean and D.A., Nickerson and J.P., Schmidt and S.T., Sherry and J., Wang and R.K., Wilson and E., Boerwinkle and H., Doddapaneni and Y., Han and V., Korchina and C., Kovar and S., Lee and D., Muzny and J.G., Reid and Y., Zhu and Y., Chang and Q., Feng and X., Fang and X., Guo and M., Jian and H., Jiang and X., Jin and T., Lan and G., Li and J., Li and Y., Li and S., Liu and X., Liu and Y., Lu and X., Ma and M., Tang and B., Wang and G., Wang and H., Wu and R., Wu and X., Xu and Y., Yin and D., Zhang and W., Zhang and J., Zhao and M., Zhao and X., Zheng and N., Gupta and N., Gharani and L.H., Toji and N.P., Gerry and A.M., Resch and J., Barker and L., Clarke and L., Gil and S.E., Hunt and G., Kelman and E., Kulesha and R., Leinonen and W.M., McLaren and R., Radhakrishnan and A., Roa and D., Smirnov and R.E., Smith and I., Streeter and A., Thormann and I., Toneva and B., Vaughan and X., Zheng-Bradley and R., Grocock and S., Humphray and T., James and Z., Kingsbury and R., Sudbrak and M.W., Albrecht and V.S., Amstislavskiy and T.A., Borodina and M., Lienhard and F., Mertes and M., Sultan and B., Timmermann and M.-L., Yaspo and L., Fulton and V., Ananiev and Z., Belaia and D., Beloslyudtsev and N., Bouk and C., Chen and D., Church and R., Cohen and C., Cook and J., Garner and T., Hefferon and M., Kimelman and C., Liu and J., Lopez and P., Meric and C., O'Sullivan and Y., Ostapchuk and L., Phan and S., Ponomarov and V., Schneider and E., Shekhtman and K., Sirotkin and D., Slotta and H., Zhang and S., Balasubramaniam and J., Burton and P., Danecek and T.M., Keane and A., Kolb-Kokocinski and S., McCarthy and J., Stalker and M., Quail and C.J., Davies and J., Gollub and T., Webster and B., Wong and Y., Zhan and C.L., Campbell and Y., Kong and A., Marcketta and F., Yu and L., Antunes and M., Bainbridge and A., Sabo and Z., Huang and L.J.M., Coin and L., Fang and Q., Li and Z., Li and H., Lin and B., Liu and R., Luo and H., Shao and Y., Xie and C., Ye and C., Yu and F., Zhang and H., Zheng and H., Zhu and C., Alkan and E., Dal and F., Kahveci and E.P., Garrison and D., Kural and W.-P., Lee and W.F., Leong and M., Stromberg and A.N., Ward and J., Wu and M., Zhang and M.J., Daly and M.A., DePristo and R.E., Handsaker and E., Banks and G., Bhatia and G., Del Angel and G., Genovese and H., Li and S., Kashin and S.A., McCarroll and J.C., Nemesh and R.E., Poplin and S.C., Yoon and J., Lihm and V., Makarov and S., Gottipati and A., Keinan and J.L., Rodriguez-Flores and T., Rausch and M.H., Fritz and A.M., St{\"{u}}tz and K., Beal and A., Datta and J., Herrero and G.R.S., Ritchie and D., Zerbino and P.C., Sabeti and I., Shlyakhter and S.F., Schaffner and J., Vitti and D.N., Cooper and E.V., Ball and P.D., Stenson and B., Barnes and M., Bauer and R.K., Cheetham and A., Cox and M., Eberle and S., Kahn and L., Murray and J., Peden and R., Shaw and E.E., Kenny and M.A., Batzer and M.K., Konkel and J.A., Walker and D.G., MacArthur and M., Lek and R., Herwig and L., Ding and D.C., Koboldt and D., Larson and K., Ye and S., Gravel and A., Swaroop and E., Chew and T., Lappalainen and Y., Erlich and M., Gymrek and T.F., Willems and J.T., Simpson and M.D., Shriver and J.A., Rosenfeld and C.D., Bustamante and S.B., Montgomery and F.M., De La Vega and J.K., Byrnes and A.W., Carroll and M.K., DeGorter and P., Lacroute and B.K., Maples and A.R., Martin and A., Moreno-Estrada and S.S., Shringarpure and F., Zakharia and E., Halperin and Y., Baran and E., Cerveira and J., Hwang and A., Malhotra and D., Plewczynski and K., Radew and M., Romanovitch and C., Zhang and F.C.L., Hyland and D.W., Craig and A., Christoforides and N., Homer and T., Izatt and A.A., Kurdoglu and S.A., Sinari and K., Squire and C., Xiao and J., Sebat and D., Antaki and M., Gujral and A., Noor and K., Ye and E.G., Burchard and R.D., Hernandez and C.R., Gignoux and D., Haussler and S.J., Katzman and W.J., Kent and B., Howie and A., Ruiz-Linares and E.T., Dermitzakis and S.E., Devine and H.M., Kang and J.M., Kidd and T., Blackwell and S., Caron and W., Chen and S., Emery and L., Fritsche and C., Fuchsberger and G., Jun and B., Li and R., Lyons and C., Scheller and C., Sidore and S., Song and E., Sliwerska and D., Taliun and A., Tan and R., Welch and M.K., Wing and X., Zhan and P., Awadalla and A., Hodgkinson and Y., Li and X., Shi and A., Quitadamo and G., Lunter and J.L., Marchini and S., Myers and C., Churchhouse and O., Delaneau and A., Gupta-Hinch and W., Kretzschmar and Z., Iqbal and I., Mathieson and A., Menelaou and A., Rimmer and D.K., Xifara and T.K., Oleksyk and Y., Fu and X., Liu and M., Xiong and L., Jorde and D., Witherspoon and J., Xing and B.L., Browning and S.R., Browning and F., Hormozdiari and P.H., Sudmant and E., Khurana and C., Tyler-Smith and C.A., Albers and Q., Ayub and Y., Chen and V., Colonna and L., Jostins and K., Walter and Y., Xue and M.B., Gerstein and A., Abyzov and S., Balasubramanian and J., Chen and D., Clarke and Y., Fu and A.O., Harmanci and M., Jin and D., Lee and J., Liu and X.J., Mu and J., Zhang and Y., Zhang and C., Hartl and K., Shakir and J., Degenhardt and S., Meiers and B., Raeder and F.P., Casale and O., Stegle and E.-W., Lameijer and I., Hall and V., Bafna and J., Michaelson and E.J., Gardner and R.E., Mills and G., Dayama and K., Chen and X., Fan and Z., Chong and T., Chen and M.J., Chaisson and J., Huddleston and M., Malig and B.J., Nelson and N.F., Parrish and B., Blackburne and S.J., Lindsay and Z., Ning and Y., Zhang and H., Lam and C., Sisu and D., Challis and U.S., Evani and J., Lu and U., Nagaswamy and J., Yu and W., Li and L., Habegger and H., Yu and F., Cunningham and I., Dunham and K., Lage and J.B., Jespersen and H., Horn and D., Kim and R., Desalle and A., Narechania and M.A.W., Sayres and F.L., Mendez and G.D., Poznik and P.A., Underhill and D., Mittelman and R., Banerjee and M., Cerezo and T.W., Fitzgerald and S., Louzada and A., Massaia and F., Yang and D., Kalra and W., Hale and X., Dan and K.C., Barnes and C., Beiswanger and H., Cai and H., Cao and B., Henn and D., Jones and J.S., Kaye and A., Kent and A., Kerasidou and R., Mathias and P.N., Ossorio and M., Parker and C.N., Rotimi and C.D., Royal and K., Sandoval and Y., Su and Z., Tian and S., Tishkoff and M., Via and Y., Wang and H., Yang and L., Yang and J., Zhu and W., Bodmer and G., Bedoya and Z., Cai and Y., Gao and J., Chu and L., Peltonen and A., Garcia-Montero and A., Orfao and J., Dutil and J.C., Martinez-Cruzado and R.A., Mathias and A., Hennis and H., Watson and C., McKenzie and F., Qadri and R., LaRocque and X., Deng and D., Asogun and O., Folarin and C., Happi and O., Omoniwa and M., Stremlau and R., Tariyal and M., Jallow and F.S., Joof and T., Corrah and K., Rockett and D., Kwiatkowski and J., Kooner and T.T., Hien and S.J., Dunstan and N., ThuyHang and R., Fonnie and R., Garry and L., Kanneh and L., Moses and J., Schieffelin and D.S., Grant and C., Gallo and G., Poletti and D., Saleheen and A., Rasheed and L.D., Brooks and A.L., Felsenfeld and J.E., McEwen and Y., Vaydylevich and A., Duncanson and M., Dunn and J.A., Schloss},
doi = {10.1038/nature15393 LK  - http://sfx.aub.aau.dk/sfxaub?sid=EMBASE&issn=14764687&id=doi:10.1038%2Fnature15393&atitle=A+global+reference+for+human+genetic+variation&stitle=Nature&title=Nature&volume=526&issue=7571&spage=68&epage=74&aulast=Auton&aufirst=Adam&auinit=A.&aufull=Auton+A.&coden=NATUA&isbn=&pages=68-74&date=2015&auinit1=A&auinitm=},
issn = {1476-4687},
journal = {Nature},
keywords = {demography,gene frequency,gene linkage disequilibrium,gene structure,genetic association,genetic variability,genotype,haplotype,human,human genetics,human genome,indel mutation,major clinical study,population genetics,population structure,priority journal,promoter region,quantitative trait locus,retroposon,review,single nucleotide polymorphism},
title = {{A global reference for human genetic variation}},
year = {2015}
}
@article{Amberger2011,
abstract = {OMIM's task of cataloging the association between human phenotypes and their causative genes (the Morbid Map of the Genome) and classifying and naming newly recognized disorders is growing rapidly. Establishing the relationship between genotype and phenotype has become increasingly complex. New technologies such as genome-wide association studies (GWAS) and array comparative genomic hybridization (aCGH) define "risk alleles" that are inherently prone to substantial interpretation and modification. In addition, whole exome and genome sequencing are expected to result in many reports of new mendelian disorders and their causative genes. In preparation for the onslaught of new information, we have launched a new Website to allow a more comprehensive and structured view of the contents of OMIM and to improve interconnectivity with complementary clinical and basic science genetics resources. This article focuses on the content of OMIM, the process and intent of disease classification and nosology, and anticipated improvements in our new Website. {\textcopyright} 2011 Wiley-Liss, Inc.},
author = {Amberger, Joanna and Bocchini, Carol and Hamosh, Ada},
doi = {10.1002/humu.21466},
issn = {10597794},
journal = {Human Mutation},
keywords = {Database,Disease classification,Nosology,OMIM},
title = {{A new face and new challenges for Online Mendelian Inheritance in Man (OMIM{\textregistered})}},
year = {2011}
}
@article{Altshuler2012,
abstract = {By characterizing the geographic and functional spectrum of human genetic variation, the 1000 Genomes Project aims to build a resource to help to understand the genetic contribution to disease. Here we describe the genomes of 1,092 individuals from 14 populations, constructed using a combination of low-coverage whole-genome and exome sequencing. By developing methods to integrate information across several algorithms and diverse data sources, we provide a validated haplotype map of 38 million single nucleotide polymorphisms, 1.4 million short insertions and deletions, and more than 14,000 larger deletions. We show that individuals from different populations carry different profiles of rare and common variants, and that low-frequency variants show substantial geographic differentiation, which is further increased by the action of purifying selection. We show that evolutionary conservation and coding consequence are key determinants of the strength of purifying selection, that rare-variant load varies substantially across biological pathways, and that each individual contains hundreds of rare non-coding variants at conserved sites, such as motif-disrupting changes in transcription-factor-binding sites. This resource, which captures up to 98{\%} of accessible single nucleotide polymorphisms at a frequency of 1{\%} in related populations, enables analysis of common and low-frequency variants in individuals from diverse, including admixed, populations.},
author = {Altshuler, David M. and Durbin, Richard M. and Abecasis, Gon{\c{c}}alo R. and Bentley, David R. and Chakravarti, Aravinda and Clark, Andrew G. and Donnelly, Peter and Eichler, Evan E. and Flicek, Paul and Gabriel, Stacey B. and Gibbs, Richard A. and Green, Eric D. and Hurles, Matthew E. and Knoppers, Bartha M. and Korbel, Jan O. and Lander, Eric S. and Lee, Charles and Lehrach, Hans and Mardis, Elaine R. and Marth, Gabor T. and McVean, Gil A. and Nickerson, Deborah A. and Schmidt, Jeanette P. and Sherry, Stephen T. and Wang, Jun and Wilson, Richard K. and Dinh, Huyen and Kovar, Christie and Lee, Sandra and Lewis, Lora and Muzny, Donna and Reid, Jeff and Wang, Min and Fang, Xiaodong and Guo, Xiaosen and Jian, Min and Jiang, Hui and Jin, Xin and Li, Guoqing and Li, Jingxiang and Li, Yingrui and Li, Zhuo and Liu, Xiao and Lu, Yao and Ma, Xuedi and Su, Zhe and Tai, Shuaishuai and Tang, Meifang and Wang, Bo and Wang, Guangbiao and Wu, Honglong and Wu, Renhua and Yin, Ye and Zhang, Wenwei and Zhao, Jiao and Zhao, Meiru and Zheng, Xiaole and Zhou, Yan and Gupta, Namrata and Clarke, Laura and Leinonen, Rasko and Smith, Richard E. and Zheng-Bradley, Xiangqun and Grocock, Russell and Humphray, Sean and James, Terena and Kingsbury, Zoya and Sudbrak, Ralf and Albrecht, Marcus W. and Amstislavskiy, Vyacheslav S. and Borodina, Tatiana A. and Lienhard, Matthias and Mertes, Florian and Sultan, Marc and Timmermann, Bernd and Yaspo, Marie Laure and Fulton, Lucinda and Fulton, Robert and Weinstock, George M. and Balasubramaniam, Senduran and Burton, John and Danecek, Petr and Keane, Thomas M. and Kolb-Kokocinski, Anja and McCarthy, Shane and Stalker, James and Quail, Michael and Davies, Christopher J. and Gollub, Jeremy and Webster, Teresa and Wong, Brant and Zhan, Yiping and Auton, Adam and Yu, Fuli and Bainbridge, Matthew and Challis, Danny and Evani, Uday S. and Lu, James and Nagaswamy, Uma and Sabo, Aniko and Wang, Yi and Yu, Jin and Coin, Lachlan J.M. and Fang, Lin and Li, Qibin and Li, Zhenyu and Lin, Haoxiang and Liu, Binghang and Luo, Ruibang and Qin, Nan and Shao, Haojing and Wang, Bingqiang and Xie, Yinlong and Ye, Chen and Yu, Chang and Zhang, Fan and Zheng, Hancheng and Zhu, Hongmei and Garrison, Erik P. and Kural, Deniz and Lee, Wan Ping and {Fung Leong}, Wen and Ward, Alistair N. and Wu, Jiantao and Zhang, Mengyao and Griffin, Lauren and Hsieh, Chih Heng and Mills, Ryan E. and Shi, Xinghua and {Von Grotthuss}, Marcin and Zhang, Chengsheng and Daly, Mark J. and Depristo, Mark A. and Banks, Eric and Bhatia, Gaurav and Carneiro, Mauricio O. and {Del Angel}, Guillermo and Genovese, Giulio and Handsaker, Robert E. and Hartl, Chris and McCarroll, Steven A. and Nemesh, James C. and Poplin, Ryan E. and Schaffner, Stephen F. and Shakir, Khalid and Yoon, Seungtai C. and Lihm, Jayon and Makarov, Vladimir and Jin, Hanjun and Kim, Wook and {Cheol Kim}, Ki and Rausch, Tobias and Beal, Kathryn and Cunningham, Fiona and Herrero, Javier and McLaren, William M. and Ritchie, Graham R.S. and Gottipati, Srikanth and Keinan, Alon and Rodriguez-Flores, Juan L. and Sabeti, Pardis C. and Grossman, Sharon R. and Tabrizi, Shervin and Tariyal, Ridhi and Cooper, David N. and Ball, Edward V. and Stenson, Peter D. and Barnes, Bret and Bauer, Markus and {Keira Cheetham}, R. and Cox, Tony and Eberle, Michael and Kahn, Scott and Murray, Lisa and Peden, John and Shaw, Richard and Ye, Kai and Batzer, Mark A. and Konkel, Miriam K. and Walker, Jerilyn A. and MacArthur, Daniel G. and Lek, Monkol and Herwig, Ralf and Shriver, Mark D. and Bustamante, Carlos D. and Byrnes, Jake K. and {De La Vega}, Francisco M. and Gravel, Simon and Kenny, Eimear E. and Kidd, Jeffrey M. and Maples, Brian K. and Moreno-Estrada, Andres and Zakharia, Fouad and Halperin, Eran and Baran, Yael and Craig, David W. and Christoforides, Alexis and Homer, Nils and Izatt, Tyler and Kurdoglu, Ahmet A. and Sinari, Shripad A. and Squire, Kevin and Xiao, Chunlin and Sebat, Jonathan and Bafna, Vineet and Ye, Kenny and Burchard, Esteban G. and Hernandez, Ryan D. and Gignoux, Christopher R. and Haussler, David and Katzman, Sol J. and {James Kent}, W. and Howie, Bryan and Ruiz-Linares, Andres and Dermitzakis, Emmanouil T. and Lappalainen, Tuuli and Devine, Scott E. and Liu, Xinyue and Maroo, Ankit and Tallon, Luke J. and Rosenfeld, Jeffrey A. and Michelson, Leslie P. and {Min Kang}, Hyun and Anderson, Paul and Angius, Andrea and Bigham, Abigail and Blackwell, Tom and Busonero, Fabio and Cucca, Francesco and Fuchsberger, Christian and Jones, Chris and Jun, Goo and Li, Yun and Lyons, Robert and Maschio, Andrea and Porcu, Eleonora and Reinier, Fred and Sanna, Serena and Schlessinger, David and Sidore, Carlo and Tan, Adrian and {Kate Trost}, Mary and Awadalla, Philip and Hodgkinson, Alan and Lunter, Gerton and Marchini, Jonathan L. and Myers, Simon and Churchhouse, Claire and Delaneau, Olivier and Gupta-Hinch, Anjali and Iqbal, Zamin and Mathieson, Iain and Rimmer, Andy and Xifara, Dionysia K. and Oleksyk, Taras K. and Fu, Yunxin and Liu, Xiaoming and Xiong, Momiao and Jorde, Lynn and Witherspoon, David and Xing, Jinchuan and Browning, Brian L. and Alkan, Can and Hajirasouliha, Iman and Hormozdiari, Fereydoun and Ko, Arthur and Sudmant, Peter H. and Chen, Ken and Chinwalla, Asif and Ding, Li and Dooling, David and Koboldt, Daniel C. and McLellan, Michael D. and Wallis, John W. and Wendl, Michael C. and Zhang, Qunyuan and Tyler-Smith, Chris and Albers, Cornelis A. and Ayub, Qasim and Chen, Yuan and Coffey, Alison J. and Colonna, Vincenza and Huang, Ni and Jostins, Luke and Li, Heng and Scally, Aylwyn and Walter, Klaudia and Xue, Yali and Zhang, Yujun and Gerstein, Mark B. and Abyzov, Alexej and Balasubramanian, Suganthi and Chen, Jieming and Clarke, Declan and Fu, Yao and Habegger, Lukas and Harmanci, Arif O. and Jin, Mike and Khurana, Ekta and {Jasmine Mu}, Xinmeng and Sisu, Cristina and Degenhardt, Jeremiah and St{\"{u}}tz, Adrian M. and {Keira Cheetham}, R. and Church, Deanna and Michaelson, Jacob J. and Blackburne, Ben and Lindsay, Sarah J. and Ning, Zemin and Frankish, Adam and Harrow, Jennifer and Mu, Xinmeng Jasmine and Fowler, Gerald and Hale, Walker and Kalra, Divya and Barker, Jonathan and Kelman, Gavin and Kulesha, Eugene and Radhakrishnan, Rajesh and Roa, Asier and Smirnov, Dmitriy and Streeter, Ian and Toneva, Iliana and Vaughan, Brendan and Ananiev, Victor and Belaia, Zinaida and Beloslyudtsev, Dimitriy and Bouk, Nathan and Chen, Chao and Cohen, Robert and Cook, Charles and Garner, John and Hefferon, Timothy and Kimelman, Mikhail and Liu, Chunlei and Lopez, John and Meric, Peter and O'Sullivan, Chris and Ostapchuk, Yuri and Phan, Lon and Ponomarov, Sergiy and Schneider, Valerie and Shekhtman, Eugene and Sirotkin, Karl and Slotta, Douglas and Zhang, Hua and Barnes, Kathleen C. and Beiswanger, Christine and Cai, Hongyu and Cao, Hongzhi and Gharani, Neda and Henn, Brenna and Jones, Danielle and Kaye, Jane S. and Kent, Alastair and Kerasidou, Angeliki and Mathias, Rasika and Ossorio, Pilar N. and Parker, Michael and Reich, David and Rotimi, Charles N. and Royal, Charmaine D. and Sandoval, Karla and Su, Yeyang and Tian, Zhongming and Tishkoff, Sarah and Toji, Lorraine H. and Via, Marc and Wang, Yuhong and Yang, Huanming and Yang, Ling and Zhu, Jiayong and Bodmer, Walter and Bedoya, Gabriel and Ming, Cai Zhi and Yang, Gao and {Jia You}, Chu and Peltonen, Leena and Garcia-Montero, Andres and Orfao, Alberto and Dutil, Julie and Martinez-Cruzado, Juan C. and Brooks, Lisa D. and Felsenfeld, Adam L. and McEwen, Jean E. and Clemm, Nicholas C. and Duncanson, Audrey and Dunn, Michael and Guyer, Mark S. and Peterson, Jane L. and Lacroute, Phil},
doi = {10.1038/nature11632},
issn = {14764687},
journal = {Nature},
title = {{An integrated map of genetic variation from 1,092 human genomes}},
year = {2012}
}
@article{Rovelet-Lecrux2006,
abstract = {We report duplication of the APP locus on chromosome 21 in five families with autosomal dominant early-onset Alzheimer disease (ADEOAD) and cerebral amyloid angiopathy (CAA). Among these families, the duplicated segments had a minimal size ranging from 0.58 to 6.37 Mb. Brains from individuals with APP duplication showed abundant parenchymal and vascular deposits of amyloid-$\beta$ peptides. Duplication of the APP locus, resulting in accumulation of amyloid-$\beta$ peptides, causes ADEOAD with CAA. {\textcopyright} 2006 Nature Publishing Group.},
author = {Rovelet-Lecrux, Anne and Hannequin, Didier and Raux, Gregory and {Le Meur}, Nathalie and Laquerri{\`{e}}re, Annie and Vital, Anne and Dumanchin, C{\'{e}}cile and Feuillette, S{\'{e}}bastien and Brice, Alexis and Vercelletto, Martine and Dubas, Fr{\'{e}}d{\'{e}}ric and Frebourg, Thierry and Campion, Dominique},
doi = {10.1038/ng1718},
issn = {10614036},
journal = {Nature Genetics},
title = {{APP locus duplication causes autosomal dominant early-onset Alzheimer disease with cerebral amyloid angiopathy}},
year = {2006}
}
@article{Taboada2014,
abstract = {As the number of clinical reports in the peer-reviewed medical literature keeps growing, there is an increasing need for online search tools to find and analyze publications on patients with similar clinical characteristics. This problem is especially critical and challenging for rare diseases, where publications of large series are scarce. Through an applied example, we illustrate how to automatically identify new relevant cases and semantically annotate the relevant literature about patient case reports to capture the phenotype of a rare disease named cerebrotendinous xanthomatosis. Our results confirm that it is possible to automatically identify new relevant case reports with a high precision and to annotate them with a satisfactory quality (74{\%} F-measure). Automated annotation with an emphasis to entirely describe all phenotypic abnormalities found in a disease may facilitate curation efforts by supplying phenotype retrieval and assessment of their frequency. Availability and Supplementary information: http://www.usc.es/keam/Phenotype Annotation/. Database URL: http://www.usc.es/keam/PhenotypeAnnotation/ {\textcopyright} The Author(s) 2014. Published by Oxford University Press.},
author = {Taboada, Maria and Rodr{\'{i}}guez, Hadriana and Mart{\'{i}}nez, Diego and Pardo, Mar{\'{i}}a and Sobrido, Mar{\'{i}}a Jesus},
doi = {10.1093/database/bau045},
issn = {17580463},
journal = {Database},
title = {{Automated semantic annotation of rare disease cases: A case study}},
year = {2014}
}
@article{Groza2015,
abstract = {Concept recognition tools rely on the availability of textual corpora to assess their performance and enable the identification of areas for improvement. Typically, corpora are developed for specific purposes, such as gene name recognition. Gene and protein name identification are longstanding goals of biomedical text mining, and therefore a number of different corpora exist. However, phenotypes only recently became an entity of interest for specialized concept recognition systems, and hardly any annotated text is available for performance testing and training. Here, we present a unique corpus, capturing text spans from 228 abstracts manually annotated with Human Phenotype Ontology (HPO) concepts and harmonized by three curators, which can be used as a reference standard for free text annotation of human phenotypes. Furthermore, we developed a test suite for standardized concept recognition error analysis, incorporating 32 different types of test cases corresponding to 2164 HPO concepts. Finally, three established phenotype concept recognizers (NCBO Annotator, OBO Annotator and Bio-LarK CR) were comprehensively evaluated, and results are reported against both the text corpus and the test suites. The gold standard and test suites corpora are available from http://bio-lark.org/hpo{\_}res.html. Database URL: http://bio-lark.org/hpo{\_}res.html.},
author = {Groza, Tudor and K{\"{o}}hler, Sebastian and Doelken, Sandra and Collier, Nigel and Oellrich, Anika and Smedley, Damian and Couto, Francisco M. and Baynam, Gareth and Zankl, Andreas and Robinson, Peter N.},
doi = {10.1093/database/bav005},
issn = {17580463},
journal = {Database},
title = {{Automatic concept recognition using the Human Phenotype Ontology reference and test suite corpora}},
year = {2015}
}
@article{Bauer2012,
abstract = {MOTIVATION: Ontologies provide a structured representation of the concepts of a domain of knowledge as well as the relations between them. Attribute ontologies are used to describe the characteristics of the items of a domain, such as the functions of proteins or the signs and symptoms of disease, which opens the possibility of searching a database of items for the best match to a list of observed or desired attributes. However, naive search methods do not perform well on realistic data because of noise in the data, imprecision in typical queries and because individual items may not display all attributes of the category they belong to.$\backslash$n$\backslash$nRESULTS: We present a method for combining ontological analysis with Bayesian networks to deal with noise, imprecision and attribute frequencies and demonstrate an application of our method as a differential diagnostic support system for human genetics.$\backslash$n$\backslash$nAVAILABILITY: We provide an implementation for the algorithm and the benchmark at http://compbio.charite.de/boqa/.$\backslash$n$\backslash$nCONTACT: Sebastian.Bauer@charite.de or Peter.Robinson@charite.de$\backslash$n$\backslash$nSUPPLEMENTARY INFORMATION: Supplementary Material for this article is available at Bioinformatics online.},
author = {Bauer, Sebastian and K{\"{o}}hler, Sebastian and Schulz, Marcel H. and Robinson, Peter N.},
doi = {10.1093/bioinformatics/bts471},
issn = {13674803},
journal = {Bioinformatics},
title = {{Bayesian ontology querying for accurate and noise-tolerant semantic searches}},
year = {2012}
}
@misc{Fernald2011,
abstract = {Widespread availability of low-cost, full genome sequencing will introduce new challenges for bioinformatics.},
author = {Fernald, Guy Haskin and Capriotti, Emidio and Daneshjou, Roxana and Karczewski, Konrad J. and Altman, Russ B.},
booktitle = {Bioinformatics},
doi = {10.1093/bioinformatics/btr295},
issn = {13674803},
title = {{Bioinformatics challenges for personalized medicine}},
year = {2011}
}
@article{Robinson2015a,
abstract = {Deep phenotyping followed by integrated computational analysis of genotype and phenotype is becoming ever more important for many areas of genomic diagnostics and translational research. The overwhelming majority of clinical descriptions in the medical literature are available only as natural language text, meaning that searching, analysis, and integration of medically relevant information in databases such as PubMed is challenging. The new journal Cold Spring Harbor Molecular Case Studies will require authors to select Human Phenotype Ontology terms for research papers that will be displayed alongside the manuscript, thereby providing a foundation for ontology-based indexing and searching of articles that contain descriptions of phenotypic abnormalities —an important step toward improving the ability of researchers and clinicians to get biomedical information that is critical for clinical care or translational research.},
author = {Robinson, Peter N. and Mungall, Christopher J. and Haendel, Melissa},
doi = {10.1101/mcs.a000372},
issn = {2373-2865},
journal = {Molecular Case Studies},
title = {{Capturing phenotypes for precision medicine}},
year = {2015}
}
@article{Scherer2007,
abstract = {There has been an explosion of data describing newly recognized structural variants in the human genome. In the flurry of reporting, there has been no standard approach to collecting the data, assessing its quality or describing identified features. This risks becoming a rampant problem, in particular with respect to surveys of copy number variation and their application to disease studies. Here, we consider the challenges in characterizing and documenting genomic structural variants. From this, we derive recommendations for standards to be adopted, with the aim of ensuring the accurate presentation of this form of genetic variation to facilitate ongoing research.},
author = {Scherer, Stephen W. and Lee, Charles and Birney, Ewan and Altshuler, David M. and Eichler, Evan E. and Carter, Nigel P. and Hurles, Matthew E. and Feuk, Lars},
doi = {10.1038/ng2093},
issn = {15461718},
journal = {Nature Genetics},
title = {{Challenges and standards in integrating surveys of structural variation}},
year = {2007}
}
@article{Vulto-vanSilfhout2013,
abstract = {Copy-number variations (CNVs) are a common cause of intellectual disability and/or multiple congenital anomalies (ID/MCA). However, the clinical interpretation of CNVs remains challenging, especially for inherited CNVs. Well-phenotyped patients (5,531) with ID/MCA were screened for rare CNVs using a 250K single-nucleotide polymorphism array platform in order to improve the understanding of the contribution of CNVs to a patients phenotype. We detected 1,663 rare CNVs in 1,388 patients (25.1{\%}; range 0-5 per patient) of which 437 occurred de novo and 638 were inherited. The detected CNVs were analyzed for various characteristics, gene content, and genotype-phenotype correlations. Patients with severe phenotypes, including organ malformations, had more de novo CNVs (P {\textless} 0.001), whereas patient groups with milder phenotypes, such as facial dysmorphisms, were enriched for both de novo and inherited CNVs (P {\textless} 0.001), indicating that not only de novo but also inherited CNVs can be associated with a clinically relevant phenotype. Moreover, patients with multiple CNVs presented with a more severe phenotype than patients with a single CNV (P {\textless} 0.001), pointing to a combinatorial effect of the additional CNVs. In addition, we identified 20 de novo single-gene CNVs that directly indicate novel genes for ID/MCA, including ZFHX4, ANKH, DLG2, MPP7, CEP89, TRIO, ASTN2, and PIK3C3.},
author = {{Vulto-van Silfhout}, Anneke T. and Hehir-Kwa, Jayne Y. and van Bon, Bregje W M and Schuurs-Hoeijmakers, Janneke H M and Meader, Stephen and Hellebrekers, Claudia J M and Thoonen, Ilse J M and de Brouwer, Arjan P M and Brunner, Han G. and Webber, Caleb and Pfundt, Rolph and de Leeuw, Nicole and {De Vries}, Bert B A},
doi = {10.1002/humu.22442},
issn = {10597794},
journal = {Human Mutation},
keywords = {CNV,Copy number variation,Genotype-phenotype,Human phenotype ontology,SNP},
title = {{Clinical Significance of De Novo and Inherited Copy-Number Variation}},
year = {2013}
}
@article{Landrum2014,
abstract = {ClinVar (http://www.ncbi.nlm.nih.gov/clinvar/) provides a freely available archive of reports of relationships among medically important variants and phenotypes. ClinVar accessions submissions reporting human variation, interpretations of the relationship of that variation to human health and the evidence supporting each interpretation. The database is tightly coupled with dbSNP and dbVar, which maintain information about the location of variation on human assemblies. ClinVar is also based on the phenotypic descriptions maintained in MedGen (http://www.ncbi.nlm.nih.gov/medgen). Each ClinVar record represents the submitter, the variation and the phenotype, i.e. the unit that is assigned an accession of the format SCV000000000.0. The submitter can update the submission at any time, in which case a new version is assigned. To facilitate evaluation of the medical importance of each variant, ClinVar aggregates submissions with the same variation/phenotype combination, adds value from other NCBI databases, assigns a distinct accession of the format RCV000000000.0 and reports if there are conflicting clinical interpretations. Data in ClinVar are available in multiple formats, including html, download as XML, VCF or tab-delimited subsets. Data from ClinVar are provided as annotation tracks on genomic RefSeqs and are used in tools such as Variation Reporter (http://www.ncbi.nlm.nih.gov/variation/tools/reporter), which reports what is known about variation based on user-supplied locations.},
author = {Landrum, Melissa J. and Lee, Jennifer M. and Riley, George R. and Jang, Wonhee and Rubinstein, Wendy S. and Church, Deanna M. and Maglott, Donna R.},
doi = {10.1093/nar/gkt1113},
issn = {03051048},
journal = {Nucleic Acids Research},
title = {{ClinVar: Public archive of relationships among sequence variation and human phenotype}},
year = {2014}
}
@misc{Schadt2011,
abstract = {Nature Reviews Genetics 12, (2011). doi:10.1038/nrg2857-c2},
author = {Schadt, Eric E. and Linderman, Michael D. and Sorenson, Jon and Lee, Lawrence and Nolan, Garry P.},
booktitle = {Nature Reviews Genetics},
doi = {10.1038/nrg2857-c2},
issn = {14710056},
title = {{Cloud and heterogeneous computing solutions exist today for the emerging big data problems in biology}},
year = {2011}
}
@article{Gkoutos2012,
abstract = {A major aim of the biological sciences is to gain an understanding of human physiology and disease. One important step towards such a goal is the discovery of the function of genes that will lead to a better understanding of the physiology and pathophysiology of organisms, which will ultimately lead to better diagnosis and therapy. Our increasing ability to phenotypically characterise genetic variants of model organisms coupled with systematic and hypothesis-driven mutagenesis is resulting in a wealth of information that could potentially provide insight into the functions of all genes in an organism. The challenge we are now facing is to develop computational methods that can integrate and analyse such data. The introduction of formal ontologies that make their semantics explicit and accessible to automated reasoning provides the tantalizing possibility of standardizing biomedical knowledge allowing for novel, powerful queries that bridge multiple domains, disciplines, species, and levels of granularity. We review recent computational approaches that facilitate the integration of experimental data from model organisms with clinical observations in humans. These methods foster novel cross-species analysis approaches, thereby enabling comparative phenomics and leading to the potential of translating basic discoveries from the model systems into diagnostic and therapeutic advances at the clinical level.},
author = {Gkoutos, Georgios V. and Schofield, Paul N. and Hoehndorf, Robert},
booktitle = {Mammalian Genome},
doi = {10.1007/s00335-012-9404-4},
issn = {09388990},
title = {{Computational tools for comparative phenomics: The role and promise of ontologies}},
year = {2012}
}
@misc{Buchanan2008,
abstract = {Two developments have sparked new directions in the genetics-to-genomics transition for research and medical applications: the advance of whole-genome assays by array or DNA sequencing technologies, and the discovery among human genomes of extensive submicroscopic genomic structural variation, including copy number variation. For health care to benefit from interpretation of genomic data, we need to know how these variants contribute to the phenotype of the individual. Research is revealing the spectrum, both in size and complexity, of structural genotypic variation, and its association with a broad range of human phenotypes. Genomic disorders associated with relatively large, recurrent contiguous variants have been recognized for some time, as have certain Mendelian traits associated with functional disruption of single genes by structural variation. More recent examples from phenotype- and genotype-driven studies demonstrate a greater level of complexity, with evidence of incremental dosage effects, gene interaction networks, buffering and modifiers, and position effects. Mechanisms underlying such variation are emerging to provide a handle on the bulk of human variation, which is associated with complex traits and adaptive potential. Interpreting genotypes for personalized health care and communicating knowledge to the individual will be significant challenges for genomics professionals.},
author = {Buchanan, Janet A. and Scherer, Stephen W.},
booktitle = {Genetics in Medicine},
doi = {10.1097/GIM.0b013e318183f848},
issn = {10983600},
keywords = {Autism,CNV,Complex traits,Copy number variants,Genome scanning,Structural variation},
title = {{Contemplating effects of genomic structural variation}},
year = {2008}
}
@article{Aitman2006,
abstract = {Identification of the genes underlying complex phenotypes and the definition of the evolutionary forces that have shaped eukaryotic genomes are among the current challenges in molecular genetics. Variation in gene copy number is increasingly recognized as a source of inter-individual differences in genome sequence and has been proposed as a driving force for genome evolution and phenotypic variation. Here we show that copy number variation of the orthologous rat and human Fcgr3 genes is a determinant of susceptibility to immunologically mediated glomerulonephritis. Positional cloning identified loss of the newly described, rat-specific Fcgr3 paralogue, Fcgr3-related sequence (Fcgr3-rs), as a determinant of macrophage overactivity and glomerulonephritis in Wistar Kyoto rats. In humans, low copy number of FCGR3B, an orthologue of rat Fcgr3, was associated with glomerulonephritis in the autoimmune disease systemic lupus erythematosus. The finding that gene copy number polymorphism predisposes to immunologically mediated renal disease in two mammalian species provides direct evidence for the importance of genome plasticity in the evolution of genetically complex phenotypes, including susceptibility to common human disease.},
author = {Aitman, Timothy J. and Dong, Rong and Vyse, Timothy J. and Norsworthy, Penny J. and Johnson, Michelle D. and Smith, Jennifer and Mangion, Jonathan and Roberton-Lowe, Cheri and Marshall, Amy J. and Petretto, Enrico and Hodges, Matthew D. and Bhangal, Gurjeet and Patel, Sheetal G. and Sheehan-Rooney, Kelly and Duda, Mark and Cook, Paul R. and Evans, David J. and Domin, Jan and Flint, Jonathan and Boyle, Joseph J. and Pusey, Charles D. and Cook, H. Terence},
doi = {10.1038/nature04489},
issn = {14764687},
journal = {Nature},
title = {{Copy number polymorphism in Fcgr3 predisposes to glomerulonephritis in rats and humans}},
year = {2006}
}
@article{Clancy2008,
author = {Clancy, S.},
journal = {Nature Education},
number = {1},
pages = {95},
title = {{Copy Number Variation}},
volume = {1},
year = {2008}
}
@misc{Freeman2006,
abstract = {DNA copy number variation has long been associated with specific chromosomal rearrangements and genomic disorders, but its ubiquity in mammalian genomes was not fully realized until recently. Although our understanding of the extent of this variation is still developing, it seems likely that, at least in humans, copy number variants (CNVs) account for a substantial amount of genetic variation. Since many CNVs include genes that result in differential levels of gene expression, CNVs may account for a significant proportion of normal phenotypic variation. Current efforts are directed toward a more comprehensive cataloging and characterization of CNVs that will provide the basis for determining how genomic diversity impacts biological function, evolution, and common human diseases.},
author = {Freeman, Jennifer L. and Perry, George H. and Feuk, Lars and Redon, Richard and McCarroll, Steven A. and Altshuler, David M. and Aburatani, Hiroyuki and Jones, Keith W. and Tyler-Smith, Chris and Hurles, Matthew E. and Carter, Nigel P. and Scherer, Stephen W. and Lee, Charles},
booktitle = {Genome Research},
doi = {10.1101/gr.3677206},
issn = {10889051},
title = {{Copy number variation: New insights in genome diversity}},
year = {2006}
}
@article{Winnenburg2014,
abstract = {Objective: To assess the coverage of the Human Phenotype Ontology (HPO) phenotypes in standard terminologies. Methods: We map HPO terms to the UMLS and its source terminologies and compare these lexical mappings to HPO cross-references. Results: Coverage of HPO classes in UMLS is 54{\%} and 30{\%} in SNOMED CT. Lexical mappings largely outnumber cross-references. Conclusions: Our approach can support the development of cross-references to standard terminologies in HPO. Supplementary file: Our mapping to UMLS is available at: http://mor.nlm.nih.gov/pubs/supp/2014-biolink{\_}phenotype-rw/index.html},
author = {Winnenburg, Rainer and Bodenreider, Olivier},
journal = {Proceedings of the Joint Bio-Ontologies and BioLINK ISMB'2014 SIG session “Phenotype Day”},
title = {{Coverage of Phenotypes in Standard Terminologies}},
year = {2014}
}
@article{Firth2009,
abstract = {Many patients suffering from developmental disorders harbor submicroscopic deletions or duplications that, by affecting the copy number of dosage-sensitive genes or disrupting normal gene expression, lead to disease. However, many aberrations are novel or extremely rare, making clinical interpretation problematic and genotype-phenotype correlations uncertain. Identification of patients sharing a genomic rearrangement and having phenotypic features in common leads to greater certainty in the pathogenic nature of the rearrangement and enables new syndromes to be defined. To facilitate the analysis of these rare events, we have developed an interactive web-based database called DECIPHER (Database of Chromosomal Imbalance and Phenotype in Humans Using Ensembl Resources) which incorporates a suite of tools designed to aid the interpretation of submicroscopic chromosomal imbalance, inversions, and translocations. DECIPHER catalogs common copy-number changes in normal populations and thus, by exclusion, enables changes that are novel and potentially pathogenic to be identified. DECIPHER enhances genetic counseling by retrieving relevant information from a variety of bioinformatics resources. Known and predicted genes within an aberration are listed in the DECIPHER patient report, and genes of recognized clinical importance are highlighted and prioritized. DECIPHER enables clinical scientists worldwide to maintain records of phenotype and chromosome rearrangement for their patients and, with informed consent, share this information with the wider clinical research community through display in the genome browser Ensembl. By sharing cases worldwide, clusters of rare cases having phenotype and structural rearrangement in common can be identified, leading to the delineation of new syndromes and furthering understanding of gene function. {\textcopyright} 2009 The American Society of Human Genetics.},
author = {Firth, Helen V. and Richards, Shola M. and Bevan, A. Paul and Clayton, Stephen and Corpas, Manuel and Rajan, Diana and Vooren, Steven Van and Moreau, Yves and Pettett, Roger M. and Carter, Nigel P.},
doi = {10.1016/j.ajhg.2009.03.010},
issn = {00029297},
journal = {American Journal of Human Genetics},
title = {{DECIPHER: Database of Chromosomal Imbalance and Phenotype in Humans Using Ensembl Resources}},
year = {2009}
}
@misc{Robinson2012,
abstract = {In medical contexts, the word "phenotype" is used to refer to some deviation from normal morphology, physiology, or behavior. The analysis of phenotype plays a key role in clinical practice and medical research, and yet phenotypic descriptions in clinical notes and medical publications are often imprecise. Deep phenotyping can be defined as the precise and comprehensive analysis of phenotypic abnormalities in which the individual components of the phenotype are observed and described. The emerging field of precision medicine aims to provide the best available care for each patient based on stratification into disease subclasses with a common biological basis of disease. The comprehensive discovery of such subclasses, as well as the translation of this knowledge into clinical care, will depend critically upon computational resources to capture, store, and exchange phenotypic data, and upon sophisticated algorithms to integrate it with genomic variation, omics profiles, and other clinical information. This special issue of Human Mutation offers a number of articles describing computational solutions for current challenges in deep phenotyping, including semantic and technical standards for phenotype and disease data, digital imaging for facial phenotype analysis, model organism phenotypes, and databases for correlating phenotypes with genomic variation.},
author = {Robinson, Peter N.},
booktitle = {Human Mutation},
doi = {10.1002/humu.22080},
issn = {10597794},
keywords = {Bioinformatics,Genomics,Genotype,Medical genetics,Phenotype,Precision medicine},
title = {{Deep phenotyping for precision medicine}},
year = {2012}
}
@article{Delude2015,
abstract = {Precision medicine demands precise matching of deep genomic and phenotypic models — and the deeper you go, the more you know.},
author = {Delude, Cathryn M.},
doi = {10.1038/527S14a},
issn = {14764687},
journal = {Nature},
title = {{Deep phenotyping: The details of disease}},
year = {2015}
}
@article{Iafrate2004,
abstract = {We identified 255 loci across the human genome that contain genomic imbalances among unrelated individuals. Twenty-four variants are present in {\textgreater} 10{\%} of the individuals that we examined. Half of these regions overlap with genes, and many coincide with segmental duplications or gaps in the human genome assembly. This previously unappreciated heterogeneity may underlie certain human phenotypic variation and susceptibility to disease and argues for a more dynamic human genome structure.},
author = {Iafrate, A. John and Feuk, Lars and Rivera, Miguel N. and Listewnik, Marc L. and Donahoe, Patricia K. and Qi, Ying and Scherer, Stephen W. and Lee, Charles},
doi = {10.1038/ng1416},
issn = {10614036},
journal = {Nature Genetics},
title = {{Detection of large-scale variation in the human genome}},
year = {2004}
}
@article{Perry2007,
abstract = {Starch consumption is a prominent characteristic of agricultural societies and hunter-gatherers in arid environments. In contrast, rainforest and circum-arctic hunter-gatherers and some pastoralists consume much less starch. This behavioral variation raises the possibility that different selective pressures have acted on amylase, the enzyme responsible for starch hydrolysis. We found that copy number of the salivary amylase gene (AMY1) is correlated positively with salivary amylase protein level and that individuals from populations with high-starch diets have, on average, more AMY1 copies than those with traditionally low-starch diets. Comparisons with other loci in a subset of these populations suggest that the extent of AMY1 copy number differentiation is highly unusual. This example of positive selection on a copy number-variable gene is, to our knowledge, one of the first discovered in the human genome. Higher AMY1 copy numbers and protein levels probably improve the digestion of starchy foods and may buffer against the fitness-reducing effects of intestinal disease.},
author = {Perry, George H. and Dominy, Nathaniel J. and Claw, Katrina G. and Lee, Arthur S. and Fiegler, Heike and Redon, Richard and Werner, John and Villanea, Fernando A. and Mountain, Joanna L. and Misra, Rajeev and Carter, Nigel P. and Lee, Charles and Stone, Anne C.},
doi = {10.1038/ng2123},
issn = {10614036},
journal = {Nature Genetics},
title = {{Diet and the evolution of human amylase gene copy number variation}},
year = {2007}
}
@article{Makova2003,
abstract = {Microarray gene expression data provide a wealth of information for elucidating the mode and tempo of molecular evolution. In the present study, we analyze the spatial expression pattern of human duplicate gene pairs by using oligonucleotide microarray data, and study the relationship between coding sequence divergence and expression divergence. First, we find a strong positive correlation between the proportion of duplicate gene pairs with divergent expression (as presence or absence of expression in a tissue) and both synonymous (K S  and nonsynonymous divergence (K A ). The divergence of gene expression between human duplicate genes is rapid, probably faster than that between yeast duplicates in terms of generations. Second, we compute the correlation coefficient (R) between the expression levels of duplicate genes in different tissues and find a significant negative correlation between R and K S . There is also a negative correlation between R and K A , when K A  ≤ 0.2. These results indicate that protein sequence divergence and divergence of spatial expression pattern are initially coupled. Finally, we compare the functions of those duplicate genes that show rapid divergence in spatial expression pattern with the functions of those duplicate genes that show no or little divergence in spatial expression.},
author = {Makova, Kateryna D. and Li, Wen Hsiung},
doi = {10.1101/gr.1133803},
issn = {10889051},
journal = {Genome Research},
title = {{Divergence in the spatial pattern of gene expression between human duplicate genes}},
year = {2003}
}
@article{Uh2008,
abstract = {Background: The statistical analysis of immunological data may be complicated because precise quantitative levels cannot always be determined. Values below a given detection limit may not be observed (nondetects), and data with nondetects are called left-censored. Since nondetects cannot be considered as missing at random, a statistician faced with data containing these nondetects must decide how to combine nondetects with detects. Till now, the common practice is to impute each nondetect with a single value such as a half of the detection limit, and to conduct ordinary regression analysis. The first aim of this paper is to give an overview of methods to analyze, and to provide new methods handling censored data other than an (ordinary) linear regression. The second aim is to compare these methods by simulation studies based on real data. Results: We compared six new and existing methods: deletion of nondetects, single substitution, extrapolation by regression on order statistics, multiple imputation using maximum likelihood estimation, tobit regression, and logistic regression. The deletion and extrapolation by regression on order statistics methods gave biased parameter estimates. The single substitution method underestimated variances, and logistic regression suffered loss of power. Based on simulation studies, we found that tobit regression performed well when the proportion of nondetects was less than 30{\%}, and that taken together the multiple imputation method performed best. Conclusion: Based on simulation studies, the newly developed multiple imputation method performed consistently well under different scenarios of various proportion of nondetects, sample sizes and even in the presence of heteroscedastic errors. {\textcopyright} 2008 Uh et al; licensee BioMed Central Ltd.},
author = {Uh, Hae Won and Hartgers, Franca C. and Yazdanbakhsh, Maria and Houwing-Duistermaat, Jeanine J.},
doi = {10.1186/1471-2172-9-59},
issn = {14712172},
journal = {BMC Immunology},
title = {{Evaluation of regression methods when immunological measurements are constrained by detection limits}},
year = {2008}
}
@article{Shelton2015,
abstract = {{\"{i}}¿½ 2015 the American College of Gastroenterology All rights reserved. Proponents of personalized medicine predict that genetic information will provide pivotal perspectives for the prevention and management of complex disorders. Personalized medicine differs from traditional Western medicine, in that it focuses on more complex disorders that require mechanistic disease modeling and outcome simulation by integrating genomic risk, environmental stressors, and biomarkers as indicators of disease state. This information could be useful to guide targeted therapy and prevent pathologic outcomes. However, gaps exist in the process of linking the pieces together; currently, genetic data are seldom used to assist physicians in clinical decision making. With rapid growth in genetic data and the requirements for new paradigms for complex disorders comes the need to train professionals to understand and manage the impact of genetic information on patients within these clinical settings. Here we describe the challenges, controversies, and opportunities for genetics and genetic counselors in managing complex disorders and discuss the rationale for modifications in genetic counselor training and function. We conclude that a major paradigm shift is underway and a compelling functional, ethical, and financial argument can be made for employing properly trained genetic counselors to be strategically positioned within the health-care industries that are responsible for managing complex disorders.},
author = {Shelton, Celeste A. and Whitcomb, David C.},
doi = {10.1038/ctg.2015.46},
issn = {2155384X},
journal = {Clinical and Translational Gastroenterology},
title = {{Evolving roles for physicians and genetic counselors in managing complex genetic disorders}},
year = {2015}
}
@misc{Wei2015,
abstract = {The convergence of two rapidly developing technologies - high-throughput genotyping and electronic health records (EHRs) - gives scientists an unprecedented opportunity to utilize routine healthcare data to accelerate genomic discovery. Institutions and healthcare systems have been building EHR-linked DNA biobanks to enable such a vision. However, the precise extraction of detailed disease and drug-response phenotype information hidden in EHRs is not an easy task. EHR-based studies have successfully replicated known associations, made new discoveries for diseases and drug response traits, rapidly contributed cases and controls to large meta-analyses, and demonstrated the potential of EHRs for broad-based phenome-wide association studies. In this review, we summarize the advantages and challenges of repurposing EHR data for genetic research. We also highlight recent notable studies and novel approaches to provide an overview of advanced EHR-based phenotyping.},
author = {Wei, Wei Qi and Denny, Joshua C.},
booktitle = {Genome Medicine},
doi = {10.1186/s13073-015-0166-y},
issn = {1756994X},
title = {{Extracting research-quality phenotypes from electronic health records to support precision medicine}},
year = {2015}
}
@misc{Fanciulli2010,
abstract = {Variation in gene copy number is increasingly recognized as a common, heritable source of inter-individual differences in genomic sequence. The role of copy number variation is well established in the pathogenesis of rare genomic disorders. More recently, germline and somatic copy number variation have been shown to be important pathogenic factors in a range of common diseases, including infectious, autoimmune and neuropsychiatric diseases and cancer. In this review, we describe the range of methods available for measuring copy number variants (CNVs) in individuals and populations, including the limitations of presently available assays, and highlight some key examples of common diseases in which CNVs have been shown clearly to have a pathogenic role. Although there has been major progress in this field in the last 5 years, understanding the full contribution of CNVs to the genetic basis of common diseases will require further studies, with more accurate CNV assays and larger cohorts than have presently been completed.},
author = {Fanciulli, M. and Petretto, E. and Aitman, T. J.},
booktitle = {Clinical Genetics},
doi = {10.1111/j.1399-0004.2009.01342.x},
issn = {00099163},
keywords = {Gene copy number,Gene deletion,Gene duplication,Human common diseases,Human genomic disorders},
title = {{Gene copy number variation and common human disease}},
year = {2010}
}
@article{Nachtomy2007,
abstract = {While the definition of the 'genotype' has undergone dramatic changes in the transition from classical to molecular genetics, the definition of the 'phenotype' has remained for a long time within the classical framework. In addition, while the notion of the genotype has received significant attention from philosophers of biology, the notion of the phenotype has not. Recent developments in the technology of measuring gene-expression levels have made it possible to conceive of phenotypic traits in terms of levels of gene expression. We demonstrate that not only has this become possible but it has also become an actual practice. This suggests a significant change in our conception of the phenotype: as in the case of the 'genotype', phenotypes can now be conceived in quantitative and measurable terms on a comprehensive molecular level. We discuss in what sense gene expression profiles can be regarded as phenotypic traits and whether these traits are better described as a novel concept of phenotype or as an extension of the classical concept. We argue for an extension of the classical concept and call for an examination of the type of extension involved. {\textcopyright} 2006 Elsevier Ltd. All rights reserved.},
author = {Nachtomy, Ohad and Shavit, Ayelet and Yakhini, Zohar},
doi = {10.1016/j.shpsc.2006.12.014},
issn = {13698486},
journal = {Studies in History and Philosophy of Science Part C :Studies in History and Philosophy of Biological and Biomedical Sciences},
keywords = {Concept extension,Gene expression,Genotype,Phenotype},
title = {{Gene expression and the concept of the phenotype}},
year = {2007}
}
@article{Wright2015,
abstract = {Background Human genome sequencing has transformed our understanding of genomic variation and its relevance to health and disease, and is now starting to enter clinical practice for the diagnosis of rare diseases. The question of whether and how some categories of genomic findings should be shared with individual research participants is currently a topic of international debate, and development of robust analytical workflows to identify and communicate clinically relevant variants is paramount. Methods The Deciphering Developmental Disorders (DDD) study has developed a UK-wide patient recruitment network involving over 180 clinicians across all 24 regional genetics services, and has performed genome-wide microarray and whole exome sequencing on children with undiagnosed developmental disorders and their parents. After data analysis, pertinent genomic variants were returned to individual research participants via their local clinical genetics team. Findings Around 80 000 genomic variants were identified from exome sequencing and microarray analysis in each individual, of which on average 400 were rare and predicted to be protein altering. By focusing only on de novo and segregating variants in known developmental disorder genes, we achieved a diagnostic yield of 27{\%} among 1133 previously investigated yet undiagnosed children with developmental disorders, whilst minimising incidental findings. In families with developmentally normal parents, whole exome sequencing of the child and both parents resulted in a 10-fold reduction in the number of potential causal variants that needed clinical evaluation compared to sequencing only the child. Most diagnostic variants identified in known genes were novel and not present in current databases of known disease variation. Interpretation Implementation of a robust translational genomics workflow is achievable within a large-scale rare disease research study to allow feedback of potentially diagnostic findings to clinicians and research participants. Systematic recording of relevant clinical data, curation of a gene-phenotype knowledge base, and development of clinical decision support software are needed in addition to automated exclusion of almost all variants, which is crucial for scalable prioritisation and review of possible diagnostic variants. However, the resource requirements of development and maintenance of a clinical reporting system within a research setting are substantial. Funding Health Innovation Challenge Fund, a parallel funding partnership between the Wellcome Trust and the UK Department of Health.},
author = {Wright, Caroline F. and Fitzgerald, Tomas W. and Jones, Wendy D. and Clayton, Stephen and McRae, Jeremy F. and {Van Kogelenberg}, Margriet and King, Daniel A. and Ambridge, Kirsty and Barrett, Daniel M. and Bayzetinova, Tanya and Bevan, A. Paul and Bragin, Eugene and Chatzimichali, Eleni A. and Gribble, Susan and Jones, Philip and Krishnappa, Netravathi and Mason, Laura E. and Miller, Ray and Morley, Katherine I. and Parthiban, Vijaya and Prigmore, Elena and Rajan, Diana and Sifrim, Alejandro and Swaminathan, G. Jawahar and Tivey, Adrian R. and Middleton, Anna and Parker, Michael and Carter, Nigel P. and Barrett, Jeffrey C. and Hurles, Matthew E. and Fitzpatrick, David R. and Firth, Helen V.},
doi = {10.1016/S0140-6736(14)61705-0},
issn = {1474547X},
journal = {The Lancet},
title = {{Genetic diagnosis of developmental disorders in the DDD study: A scalable analysis of genome-wide research data}},
year = {2015}
}
@misc{McCarthy2008,
abstract = {The past year has witnessed substantial advances in understanding the genetic basis of many common phenotypes of biomedical importance. These advances have been the result of systematic, well-powered, genome-wide surveys exploring the relationships between common sequence variation and disease predisposition. This approach has revealed over 50 disease-susceptibility loci and has provided insights into the allelic architecture of multifactorial traits. At the same time, much has been learned about the successful prosecution of association studies on such a scale. This Review highlights the knowledge gained, defines areas of emerging consensus, and describes the challenges that remain as researchers seek to obtain more complete descriptions of the susceptibility architecture of biomedical traits of interest and to translate the information gathered into improvements in clinical management.},
author = {McCarthy, Mark I. and Abecasis, Gon{\c{c}}alo R. and Cardon, Lon R. and Goldstein, David B. and Little, Julian and Ioannidis, John P.A. and Hirschhorn, Joel N.},
booktitle = {Nature Reviews Genetics},
doi = {10.1038/nrg2344},
issn = {14710056},
title = {{Genome-wide association studies for complex traits: Consensus, uncertainty and challenges}},
year = {2008}
}
@article{Redon2006,
abstract = {Copy number variation (CNV) of DNA sequences is functionally significant but has yet to be fully ascertained. We have constructed a first-generation CNV map of the human genome through the study of 270 individuals from four populations with ancestry in Europe, Africa or Asia (the HapMap collection). DNA from these individuals was screened for CNV using two complementary technologies: single-nucleotide polymorphism (SNP) genotyping arrays, and clone-based comparative genomic hybridization. A total of 1,447 copy number variable regions (CNVRs), which can encompass overlapping or adjacent gains or losses, covering 360 megabases (12{\%} of the genome) were identified in these populations. These CNVRs contained hundreds of genes, disease loci, functional elements and segmental duplications. Notably, the CNVRs encompassed more nucleotide content per genome than SNPs, underscoring the importance of CNV in genetic diversity and evolution. The data obtained delineate linkage disequilibrium patterns for many CNVs, and reveal marked variation in copy number among populations. We also demonstrate the utility of this resource for genetic disease studies.},
author = {Redon, Richard and Ishikawa, Shumpei and Fitch, Karen R. and Feuk, Lars and Perry, George H. and Andrews, T. Daniel and Fiegler, Heike and Shapero, Michael H. and Carson, Andrew R. and Chen, Wenwei and Cho, Eun Kyung and Dallaire, Stephanie and Freeman, Jennifer L. and Gonz{\'{a}}lez, Juan R. and Gratac{\`{o}}s, M{\`{o}}nica and Huang, Jing and Kalaitzopoulos, Dimitrios and Komura, Daisuke and MacDonald, Jeffrey R. and Marshall, Christian R. and Mei, Rui and Montgomery, Lyndal and Nishimura, Kunihiro and Okamura, Kohji and Shen, Fan and Somerville, Martin J. and Tchinda, Joelle and Valsesia, Armand and Woodwark, Cara and Yang, Fengtang and Zhang, Junjun and Zerjal, Tatiana and Zhang, Jane and Armengol, Lluis and Conrad, Donald F. and Estivill, Xavier and Tyler-Smith, Chris and Carter, Nigel P. and Aburatani, Hiroyuki and Lee, Charles and Jones, Keith W. and Scherer, Stephen W. and Hurles, Matthew E.},
doi = {10.1038/nature05329},
issn = {00280836},
journal = {Nature},
title = {{Global variation in copy number in the human genome}},
year = {2006}
}
@misc{Ramey2009,
abstract = {Bash is the GNU Project's shell. Bash is the Bourne Again SHell. Bash is an sh-compatible shell that incorporates useful features from the Korn shell (ksh) and C shell (csh). It is intended to conform to the IEEE POSIX P1003.2/ISO 9945.2 Shell and Tools standard. It offers functional improvements over sh for both programming and interactive use. In addition, most sh scripts can be run by Bash without modification.},
author = {Ramey, Chet and University, Case Western Reserve and Fox, Brian and Foundation, Free Software},
booktitle = {Reference Documentation for Bash},
title = {{GNU bash}},
year = {2009}
}
@article{Dang2008,
abstract = {Despite the significance of haploinsufficiency in human disease, no systematic study has been reported into the types of genes that are haploinsufficient in human, or into the mechanisms that commonly lead to their deletion and to the expression of the haploinsufficient phenotype. We have applied a rigorous text-searching and database-mining strategy to extract, as comprehensively as possible, from PubMed and OMIM an annotated list of currently known human haploinsufficient genes, including their functions and associated diseases. Gene-set enrichment analysis shows that genes-encoding transcription factors, and genes that function in development, the cell cycle, and nucleic acid metabolism are overrepresented among haploinsufficient genes in human. Many of the phenotypes associated with loss-of-function or deletion of one copy of a haploinsufficient gene describe mental retardation, developmental or metabolic disorders, or tumourigenesis. We also found that haploinsufficient genes are less likely than the complete set of human genes to be situated between pairs of segmental duplications (SDs) that are in close proximity to each other on the same chromosome. Given that SDs can initiate non-allelic homologous recombination (NAHR) and the deletion of adjacent genomic regions, this suggests that the location of haploinsufficient genes between SD pairs, from whence they may suffer intra-genomic rearrangement and loss, is selectively disadvantageous. We describe a custom-made Java visualization tool, HaploGeneMapper, to aid in visualizing the proximity of human haploinsufficient genes to SDs and to enable identification of haploinsufficient genes that are vulnerable to NAHR-mediated deletion.},
author = {Dang, Vinh T. and Kassahn, Karin S. and Marcos, Andr{\'{e}}s Esteban and Ragan, Mark A.},
doi = {10.1038/ejhg.2008.111},
issn = {10184813},
journal = {European Journal of Human Genetics},
title = {{Identification of human haploinsufficient genes and their genomic proximity to segmental duplications}},
year = {2008}
}
@article{Jain2010,
author = {Jain, Kewal},
doi = {10.2165/11536240-000000000-00000.},
journal = {Molecular diagnosis {\&} therapy},
number = {141},
pages = {7},
title = {{Innovative Diagnostic Technologies and Their Significance for Personalized Medicine}},
volume = {14},
year = {2010}
}
@article{Sebat2004,
abstract = {The extent to which large duplications and deletions contribute to human genetic variation and diversity is unknown. Here, we show that large-scale copy number polymorphisms (CNPs) (about 100 kilobases and greater) contribute substantially to genomic variation between normal humans. Representational oligonucleotide microarray analysis of 20 individuals revealed a total of 221 copy number differences representing 76 unique CNPs. On average, individuals differed by 11 CNPs, and the average length of a CNP interval was 465 kilobases. We observed copy number variation of 70 different genes within CNP intervals, including genes involved in neurological function, regulation of cell growth, regulation of metabolism, and several genes known to be associated with disease.},
author = {Sebat, Jonathan and Lakshmi, B. and Troge, Jennifer and Alexander, Joan and Young, Janet and Lundin, P{\"{a}}r and M{\aa}n{\'{e}}r, Susanne and Massa, Hillary and Walker, Megan and Chi, Maoyen and Navin, Nicholas and Lucito, Robert and Healy, John and Hicks, James and Ye, Kenny and Reiner, Andrew and Gilliam, T. Conrad and Trask, Barbara and Patterson, Nick and Zetterberg, Anders and Wigler, Michael},
doi = {10.1126/science.1098918},
issn = {00368075},
journal = {Science},
title = {{Large-scale copy number polymorphism in the human genome}},
year = {2004}
}
@article{Gu2008,
abstract = {Genomic rearrangements describe gross DNA changes of the size ranging from a couple of hundred base pairs, the size of an average exon, to megabases (Mb). When greater than 3 to 5 Mb, such changes are usually visible microscopically by chromosome studies. Human diseases that result from genomic rearrangements have been called genomic disorders. Three major mechanisms have been proposed for genomic rearrangements in the human genome. Non-allelic homologous recombination (NAHR) is mostly mediated by low-copy repeats (LCRs) with recombination hotspots, gene conversion and apparent minimal efficient processing segments. NAHR accounts for most of the recurrent rearrangements: those that share a common size, show clustering of breakpoints, and recur in multiple individuals. Non-recurrent rearrangements are of different sizes in each patient, but may share a smallest region of overlap whose change in copy number may result in shared clinical features among different patients. LCRs do not mediate, but may stimulate non-recurrent events. Some rare NAHRs can also be mediated by highly homologous repetitive sequences (for example, Alu, LINE); these NAHRs account for some of the non-recurrent rearrangements. Other non-recurrent rearrangements can be explained by non-homologous end-joining (NHEJ) and the Fork Stalling and Template Switching (FoSTeS) models. These mechanisms occur both in germ cells, where the rearrangements can be associated with genomic disorders, and in somatic cells in which such genomic rearrangements can cause disorders such as cancer. NAHR, NHEJ and FoSTeS probably account for the majority of genomic rearrangements in our genome and the frequency distribution of the three at a given locus may partially reflect the genomic architecture in proximity to that locus. We provide a review of the current understanding of these three models.},
author = {Gu, Wenli and Zhang, Feng and Lupski, James R},
doi = {10.1186/1755-8417-1-4},
issn = {1755-8417},
journal = {PathoGenetics},
title = {{Mechanisms for human genomic rearrangements}},
year = {2008}
}
@article{Shaw-Smith2004,
abstract = {The underlying causes of learning disability and dysmorphic features in many patients remain unidentified despite extensive investigation. Routine karyotype analysis is not sensitive enough to detect subtle chromosome rearrangements (less than 5 Mb). The presence of subtle DNA copy number changes was investigated by array-CGH in 50 patients with learning disability and dysmorphism, employing a DNA microarray constructed from large insert clones spaced at approximately 1 Mb intervals across the genome. Twelve copy number abnormalities were identified in 12 patients (24{\%} of the total): seven deletions (six apparently de novo and one inherited from a phenotypically normal parent) and five duplications (one de novo and four inherited from phenotypically normal parents). Altered segments ranged in size from those involving a single clone to regions as large as 14 Mb. No recurrent deletion or duplication was identified within this cohort of patients. On the basis of these results, we anticipate that array-CGH will become a routine method of genome-wide screening for imbalanced rearrangements in children with learning disability.},
author = {Shaw-Smith, C. and Redon, R. and Rickman, L. and Rio, M. and Willatt, L. and Fiegler, H. and Firth, H. and Sanlaville, D. and Winter, R. and Colleaux, L. and Bobrow, M. and Carter, N. P.},
issn = {00222593},
journal = {Journal of Medical Genetics},
title = {{Microarray based comparative genomic hybridisation (array-CGH) detects submicroscopic chromosomal deletions and duplications in patients with learning disability/mental retardation and dysmorphic features}},
year = {2004}
}
@article{Graham2009,
abstract = {This review presents a practical summary of the missing data literature, including a sketch of missing data theory and descriptions of normal-model multiple imputation (MI) and maximum likelihood methods. Practical missing data analysis issues are discussed, most notably the inclusion of auxiliary variables for improving power and reducing bias. Solutions are given for missing data challenges such as handling longitudinal, categorical, and clustered data with normal-model MI; including interactions in the missing data model; and handling large numbers of variables. The discussion of attrition and nonignorable missingness emphasizes the need for longitudinal diagnostics and for reducing the uncertainty about the missing data mechanism under attrition. Strategies suggested for reducing attrition bias include using auxiliary variables, collecting follow-up data on a sample of those initially missing, and collecting data on intent to drop out. Suggestions are given for moving forward with research on missing data and attrition.},
author = {Graham, John W.},
doi = {10.1146/annurev.psych.58.110405.085530},
issn = {0066-4308},
journal = {Annual Review of Psychology},
title = {{Missing Data Analysis: Making It Work in the Real World}},
year = {2009}
}
@misc{DanHutcheson2005,
author = {{Dan Hutcheson}, G.},
booktitle = {Electrochemical Society Interface},
issn = {10648208},
title = {{Moore's law: The history and economics of an observation that changed the world}},
year = {2005}
}
@article{Cooper2007,
abstract = {Comprehensive descriptions of large insertion/deletion or segmental duplication polymorphisms (SDs) in the human genome have recently been generated. These annotations, known collectively as structural or copy-number variants (CNVs), include thousands of discrete genomic regions and span hundreds of millions of nucleotides. Here we review the genomic distribution of CNVs, which is strongly correlated with gene, repeat and segmental duplication content. We explore the evolutionary mechanisms giving rise to this nonrandom distribution, considering the available data on both human polymorphisms and the fixed changes that differentiate humans from other species. It is likely that mutational biases, selective effects and interactions between these forces all contribute substantially to the spectrum of human copy-number variation. Although defining these variants with nucleotide-level precision remains a largely unmet but critical challenge, our understanding of their potential medical impact and evolutionary importance is rapidly emerging.},
author = {Cooper, Gregory M. and Nickerson, Deborah A. and Eichler, Evan E.},
doi = {10.1038/ng2054},
issn = {15461718},
journal = {Nature Genetics},
title = {{Mutational and selective effects on copy-number variants in the human genome}},
year = {2007}
}
@misc{Serikawa2009,
abstract = {In order to establish a system to facilitate the systematic collection, preservation, and provision of laboratory rats (Rattus norvegicus) and their derivates, the National BioResource Project-Rat (NBRP-Rat) was launched in July 2002. By the end of 2008, more than 500 rat strains had been collected and preserved as live animals, embryos, or sperm. These rat resources are supplied to biomedical scientists in Japan as well as in other countries. This review article introduces NBRP-Rat and highlights the phenome project, recombinant inbred strains, BAC clone libraries, and the ENU-mutant archive, named the Kyoto University Rat Mutant Archive (KURMA). The future direction of rat resources are also discussed.},
author = {Serikawa, Tadao and Mashimo, Tomoji and Takizawa, Akiko and Okajima, Ryoko and Maedomari, Naoki and Kumafuji, Kenta and Tagami, Fumi and Neoda, Yuki and Otsuki, Mito and Nakanishi, Satoshi and Yamasaki, Ken Ichi and Voigt, Birger and Kuramoto, Takashi},
booktitle = {Experimental Animals},
doi = {10.1538/expanim.58.333},
issn = {13411357},
keywords = {Bioresource,ENU mutagenesis,NBRP-Rat,Phenome project,RI strains},
title = {{National bioresource project-rat and related activities}},
year = {2009}
}
@article{Amberger2015,
abstract = {{\textcopyright} The Author(s) 2014. Online Mendelian Inheritance in Man, OMIM{\textregistered}, is a comprehensive, authoritative and timely research resource of curated descriptions of human genes and phenotypes and the relationships between them. The new official website for OMIM, OMIM.org (http://omim.org), was launched in January 2011. OMIM is based on the published peer-reviewed biomedical literature and is used by overlapping and diverse communities of clinicians, molecular biologists and genome scientists, as well as by students and teachers of these disciplines. Genes and phenotypes are described in separate entries and are given unique, stable six-digit identifiers (MIM numbers). OMIM entries have a structured free-text format that provides the flexibility necessary to describe the complex and nuanced relationships between genes and genetic phenotypes in an efficient manner. OMIM also has a derivative table of genes and genetic phenotypes, the Morbid Map. OMIM.org has enhanced search capabilities such as genome coordinate searching and thesaurus-enhanced search term options. Phenotypic series have been created to facilitate viewing genetic heterogeneity of phenotypes. Clinical synopsis features are enhanced with UMLS, Human Phenotype Ontology and Elements of Morphology terms and image links. All OMIM data are available for FTP download and through an API. MIMmatch is a novel outreach feature to disseminate updates and encourage collaboration.},
author = {Amberger, Joanna S. and Bocchini, Carol A. and Schiettecatte, Fran{\c{c}}ois and Scott, Alan F. and Hamosh, Ada},
doi = {10.1093/nar/gku1205},
issn = {13624962},
journal = {Nucleic Acids Research},
title = {{OMIM.org: Online Mendelian Inheritance in Man (OMIM{\textregistered}), an Online catalog of human genes and genetic disorders}},
year = {2015}
}
@article{Conrad2010,
abstract = {Structural variations of DNA greater than 1 kilobase in size account for most bases that vary among human genomes, but are still relatively under-ascertained. Here we use tiling oligonucleotide microarrays, comprising 42 million probes, to generate a comprehensive map of 11,700 copy number variations (CNVs) greater than 443 base pairs, of which most (8,599) have been validated independently. For 4,978 of these CNVs, we generated reference genotypes from 450 individuals of European, African or East Asian ancestry. The predominant mutational mechanisms differ among CNV size classes. Retrotransposition has duplicated and inserted some coding and non-coding DNA segments randomly around the genome. Furthermore, by correlation with known trait-associated single nucleotide polymorphisms (SNPs), we identified 30 loci with CNVs that are candidates for influencing disease susceptibility. Despite this, having assessed the completeness of our map and the patterns of linkage disequilibrium between CNVs and SNPs, we conclude that, for complex traits, the heritability void left by genome-wide association studies will not be accounted for by common CNVs.},
author = {Conrad, Donald F. and Pinto, Dalila and Redon, Richard and Feuk, Lars and Gokcumen, Omer and Zhang, Yujun and Aerts, Jan and Andrews, T. Daniel and Barnes, Chris and Campbell, Peter and Fitzgerald, Tomas and Hu, Min and Ihm, Chun Hwa and Kristiansson, Kati and MacArthur, Daniel G. and MacDonald, Jeffrey R. and Onyiah, Ifejinelo and Pang, Andy Wing Chun and Robson, Sam and Stirrups, Kathy and Valsesia, Armand and Walter, Klaudia and Wei, John and Tyler-Smith, Chris and Carter, Nigel P. and Lee, Charles and Scherer, Stephen W. and Hurles, Matthew E.},
doi = {10.1038/nature08516},
issn = {00280836},
journal = {Nature},
title = {{Origins and functional impact of copy number variation in the human genome}},
year = {2010}
}
@article{Hamosh2013,
abstract = {To interpret whole exome/genome sequence data for clinical and research purposes, comprehensive phenotypic information, knowledge of pedigree structure, and results of previous clinical testing are essential. With these requirements in mind and to meet the needs of the Centers for Mendelian Genomics project, we have developed PhenoDB (http://phenodb.net), a secure, Web-based portal for entry, storage, and analysis of phenotypic and other clinical information. The phenotypic features are organized hierarchically according to the major headings and subheadings of the Online Mendelian Inheritance in Man (OMIM{\textregistered}) clinical synopses, with further subdivisions according to structure and function. Every string allows for a free-text entry. All of the approximately 2,900 features use the preferred term from Elements of Morphology and are fully searchable and mapped to the Human Phenotype Ontology and Elements of Morphology. The PhenoDB allows for ascertainment of relevant information from a case in a family or cohort, which is then searchable by family, OMIM number, phenotypic feature, mode of inheritance, genes screened, and so on. The database can also be used to format phenotypic data for submission to dbGaP for appropriately consented individuals. PhenoDB was built using Django, an open source Web development tool, and is freely available through the Johns Hopkins McKusick-Nathans Institute of Genetic Medicine (http://phenodb.net). {\textcopyright} 2013 Wiley Periodicals, Inc.},
author = {Hamosh, Ada and Sobreira, Nara and Hoover-Fong, Julie and Sutton, V. Reid and Boehm, Corinne and Schiettecatte, Fran{\c{c}}ois and Valle, David},
doi = {10.1002/humu.22283},
issn = {10597794},
journal = {Human Mutation},
keywords = {Bioinformatics,Database,Mendelian disorders,Phenotyping},
title = {{PhenoDB: A New Web-Based Tool for the Collection, Storage, and Analysis of Phenotypic Features}},
year = {2013}
}
@article{Hoehndorf2011,
abstract = {Phenotypes are investigated in model organisms to understand and reveal
the molecular mechanisms underlying disease. Phenotype ontologies
were developed to capture and compare phenotypes within the context
of a single species. Recently, these ontologies were augmented with
formal class definitions that may be utilized to integrate phenotypic
data and enable the direct comparison of phenotypes between different
species. We have developed a method to transform phenotype ontologies
into a formal representation, combine phenotype ontologies with anatomy
ontologies, and apply a measure of semantic similarity to construct
the PhenomeNET cross-species phenotype network. We demonstrate that
PhenomeNET can identify orthologous genes, genes involved in the
same pathway and gene–disease associations through the comparison
of mutant phenotypes. We provide evidence that the Adam19 and Fgf15
genes in mice are involved in the tetralogy of Fallot, and, using
zebrafish phenotypes, propose the hypothesis that the mammalian homologs
of Cx36.7 and Nkx2.5 lie in a pathway controlling cardiac morphogenesis
and electrical conductivity which, when defective, cause the tetralogy
of Fallot phenotype. Our method implements a whole-phenome approach
toward disease gene discovery and can be applied to prioritize genes
for rare and orphan diseases for which the molecular basis is unknown.},
author = {Hoehndorf, Robert and Schofield, Paul N. and Gkoutos, Georgios V.},
doi = {10.1093/nar/gkr538},
issn = {03051048},
journal = {Nucleic Acids Research},
title = {{PhenomeNET: A whole-phenome approach to disease gene discovery}},
year = {2011}
}
@article{Girdea2013,
abstract = {We have developed PhenoTips: open source software for collecting and analyzing phenotypic information for patients with genetic disorders. Our software combines an easy-to-use interface, compatible with any device that runs a Web browser, with a standardized database back end. The PhenoTips' user interface closely mirrors clinician workflows so as to facilitate the recording of observations made during the patient encounter. Collected data include demographics, medical history, family history, physical and laboratory measurements, physical findings, and additional notes. Phenotypic information is represented using the Human Phenotype Ontology; however, the complexity of the ontology is hidden behind a user interface, which combines simple selection of common phenotypes with error-tolerant, predictive search of the entire ontology. PhenoTips supports accurate diagnosis by analyzing the entered data, then suggesting additional clinical investigations and providing Online Mendelian Inheritance in Man (OMIM) links to likely disorders. By collecting, classifying, and analyzing phenotypic information during the patient encounter, PhenoTips allows for streamlining of clinic workflow, efficient data entry, improved diagnosis, standardization of collected patient phenotypes, and sharing of anonymized patient phenotype data for the study of rare disorders. Our source code and a demo version of PhenoTips are available at http://phenotips.org. {\textcopyright} 2013 WILEY PERIODICALS, INC.},
author = {Girdea, Marta and Dumitriu, Sergiu and Fiume, Marc and Bowdin, Sarah and Boycott, Kym M. and Ch{\'{e}}nier, S{\'{e}}bastien and Chitayat, David and Faghfoury, Hanna and Meyn, M. Stephen and Ray, Peter N. and So, Joyce and Stavropoulos, Dimitri J. and Brudno, Michael},
doi = {10.1002/humu.22347},
issn = {10597794},
journal = {Human Mutation},
keywords = {Clinical genetics,Data standardization,Ontologies,Phenotype},
title = {{PhenoTips: Patient phenotyping software for clinical and research use}},
year = {2013}
}
@misc{Biesecker2004,
abstract = {The association of diseases with genes is complex, even among mendelian disorders. A new study shows that mutations in the gene encoding filamin B (FLNB) cause four distinct disorders of human skeletal development.},
author = {Biesecker, Leslie G.},
booktitle = {Nature Genetics},
doi = {10.1038/ng0404-323},
issn = {10614036},
title = {{Phenotype matters}},
year = {2004}
}
@misc{Robinson2014,
abstract = {The use of model organisms as tools for the investigation of human genetic variation has significantly and rapidly advanced our understanding of the aetiologies underlying hereditary traits. However, while equivalences in the DNA sequence of two species may be readily inferred through evolutionary models, the identification of equivalence in the phenotypic consequences resulting from comparable genetic variation is far from straightforward, limiting the value of the modelling paradigm. In this review, we provide an overview of the emerging statistical and computational approaches to objectively identify phenotypic equivalence between human and model organisms with examples from the vertebrate models, mouse and zebrafish. Firstly, we discuss enrichment approaches, which deem the most frequent phenotype among the orthologues of a set of genes associated with a common human phenotype as the orthologous phenotype, or phenolog, in the model species. Secondly, we introduce and discuss computational reasoning approaches to identify phenotypic equivalences made possible through the development of intra- and interspecies ontologies. Finally, we consider the particular challenges involved in modelling neuropsychiatric disorders, which illustrate many of the remaining difficulties in developing comprehensive and unequivocal interspecies phenotype mappings.},
author = {Robinson, Peter N. and Webber, Caleb},
booktitle = {PLoS Genetics},
doi = {10.1371/journal.pgen.1004268},
issn = {15537404},
title = {{Phenotype Ontologies and Cross-Species Analysis for Translational Research}},
year = {2014}
}
@misc{Buckland2003,
abstract = {A number of disorders are known to be caused by duplication of genes, but these are all rare events. However, there is evidence that polymorphic gene duplication may be common and a growing number of genes are known to be duplicated in a polymorphic manner although phenotypes cannot be associated with most of these. Gene duplication occurring due to cytogenetic abnormalities such as Down syndrome predisposes the patients to a variety of complex disorders. It is possible therefore that many complex disorders and variable phenotypes are associated with duplication of genes.},
author = {Buckland, Paul R.},
booktitle = {Annals of Medicine},
doi = {10.1080/07853890310001276},
issn = {07853890},
keywords = {Gene dosage,Gene duplication,Genomic disorder},
title = {{Polymorphically duplicated genes: Their relevance to phenotypic variation in humans}},
year = {2003}
}
@misc{Church2010,
abstract = {When the road map for sequencing the human genome was laid out, the study of genetic variation was deemed a critical component1, with the mapping of SNPs initially being a priority. The availability of a high quality human reference assembly2 facilitated the discovery and characterization of structural variation of DNA, with copy number variation being its most abundant form3, 4, 5.},
author = {Church, Deanna M. and Lappalainen, Ilkka and Sneddon, Tam P. and Hinton, Jonathan and Maguire, Michael and Lopez, John and Garner, John and Paschall, Justin and Dicuccio, Michael and Yaschenko, Eugene and Scherer, Stephen W. and Feuk, Lars and Flicek, Paul},
booktitle = {Nature Genetics},
doi = {10.1038/ng1010-813},
issn = {15461718},
title = {{Public data archives for genomic structural variation}},
year = {2010}
}
@article{Walsh2008,
abstract = {Schizophrenia is a devastating neurodevelopmental disorder whose genetic influences remain elusive. We hypothesize that individually rare structural variants contribute to the illness. Microdeletions and microduplications {\textgreater}100 kilobases were identified by microarray comparative genomic hybridization of genomic DNA from 150 individuals with schizophrenia and 268 ancestry-matched controls. All variants were validated by high-resolution platforms. Novel deletions and duplications of genes were present in 5{\%} of controls versus 15{\%} of cases and 20{\%} of young-onset cases, both highly significant differences. The association was independently replicated in patients with childhood-onset schizophrenia as compared with their parents. Mutations in cases disrupted genes disproportionately from signaling networks controlling neurodevelopment, including neuregulin and glutamate pathways. These results suggest that multiple, individually rare mutations altering genes in neurodevelopmental pathways contribute to schizophrenia.},
author = {Walsh, Tom and McClellan, Jon M. and McCarthy, Shane E. and Addington, Anjen{\'{e}} M. and Pierce, Sarah B. and Cooper, Greg M. and Nord, Alex S. and Kusenda, Mary and Malhotra, Dheeraj and Bhandari, Abhishek and Stray, Sunday M. and Rippey, Caitlin F. and Roccanova, Patricia and Makarov, Vlad and Lakshmi, B. and Findling, Robert L. and Sikich, Linmarie and Stromberg, Thomas and Merriman, Barry and Gogtay, Nitin and Butler, Philip and Eckstrand, Kristen and Noory, Laila and Gochman, Peter and Long, Robert and Chen, Zugen and Davis, Sean and Baker, Carl and Eichler, Evan E. and Meltzer, Paul S. and Nelson, Stanley F. and Singleton, Andrew B. and Lee, Ming K. and Rapoport, Judith L. and King, Mary Claire and Sebat, Jonathan},
doi = {10.1126/science.1155174},
issn = {00368075},
journal = {Science},
title = {{Rare structural variants disrupt multiple genes in neurodevelopmental pathways in schizophrenia}},
year = {2008}
}
@article{Rath2012,
abstract = {Rare disorders are scarcely represented in international classifications and therefore invisible in information systems. One of the major needs in health information systems and for research is to share and/or to integrate data coming from heterogeneous sources with diverse reference terminologies. ORPHANET (www.orpha.net) is a multilingual information portal on rare diseases and orphan drugs. Orphanet information system is supported by a relational database built around the concept of rare disorders. Representation of rare diseases in Orphanet encompasses levels of increasing complexity: lexical (multilingual terminology), nosological (multihierarchical classifications), relational (annotations-epidemiological data-and classes of objects-genes, manifestations, and orphan drugs-integrated in a relational database), and interoperational (semantic interoperability). Rare disorders are mapped to International Classification of Diseases (10th version), SNOMED CT, MeSH, MedDRA, and UMLS. Genes are cross-referenced with HGNC, UniProt, OMIM, and Genatlas. A suite of tools allow for extraction of massive datasets giving different views that can be used in bioinformatics to answer complex questions, intended to serve the needs of researchers and the pharmaceutical industry in developing medicinal products for rare diseases. An ontology is under development. The Orphanet nomenclature is at the crossroads of scientific data repositories and of clinical terminology standards, and is suitable to be used as a standard terminology.},
author = {Rath, Ana and Olry, Annie and Dhombres, Ferdinand and Brandt, Maja Mili{\v{c}}i{\'{c}} and Urbero, Bruno and Ayme, Segolene},
doi = {10.1002/humu.22078},
issn = {10597794},
journal = {Human Mutation},
keywords = {Classification,Interoperability,Nosology,Ontology,Rare diseases,Relational database},
title = {{Representation of rare diseases in health information systems: The orphanet approach to serve a wide range of end users}},
year = {2012}
}
@article{Rojano2017,
author = {Rojano, Elena and Seoane, Pedro and Bueno-Amoros, Anibal and Perkins, James Richard and Garcia-Ranea, Juan Antonio},
booktitle = {Lecture Notes in Computer Science (including subseries Lecture Notes in Artificial Intelligence and Lecture Notes in Bioinformatics)},
doi = {10.1007/978-3-319-56148-6_17},
file = {:C$\backslash$:/Users/Jesus/Desktop/Master en Bioctecnologia Avanzada/Trabajo de Fin de Master/Articulos/Mendeley Desktop//Liang - 2015 - Bioinformatics and Biomedical Engineering.pdf:pdf},
isbn = {9783319561479},
issn = {16113349},
keywords = {CNV,HPO,Network analysis,Pathological phenotypes,Precision medicine,Rare diseases,TFM},
mendeley-tags = {HPO,TFM},
pages = {197--207},
pmid = {8523085},
title = {{Revealing the Relationship Between Human Genome Regions and Pathological Phenotypes Through Network Analysis}},
url = {http://link.springer.com/10.1007/978-3-319-56148-6{\_}17},
volume = {1},
year = {2017}
}
@misc{Metzker2010,
abstract = {Demand has never been greater for revolutionary technologies that deliver fast, inexpensive and accurate genome information. This challenge has catalysed the development of next-generation sequencing (NGS) technologies. The inexpensive production of large volumes of sequence data is the primary advantage over conventional methods. Here, I present a technical review of template preparation, sequencing and imaging, genome alignment and assembly approaches, and recent advances in current and near-term commercially available NGS instruments. I also outline the broad range of applications for NGS technologies, in addition to providing guidelines for platform selection to address biological questions of interest.},
author = {Metzker, Michael L.},
booktitle = {Nature Reviews Genetics},
doi = {10.1038/nrg2626},
issn = {14710056},
title = {{Sequencing technologies the next generation}},
year = {2010}
}
@article{Xu2008,
abstract = {Schizophrenia is an etiologically heterogeneous psychiatric disease, which exists in familial and nonfamilial (sporadic) forms. Here, we examine the possibility that rare de novo copy number (CN) mutations with relatively high penetrance contribute to the genetic component of schizophrenia. We carried out a whole-genome scan and implemented a number of steps for finding and confirming CN mutations. Confirmed de novo mutations were significantly associated with schizophrenia (P = 0.00078) and were collectively approximately 8 times more frequent in sporadic (but not familial) cases with schizophrenia than in unaffected controls. In comparison, rare inherited CN mutations were only modestly enriched in sporadic cases. Our results suggest that rare de novo germline mutations contribute to schizophrenia vulnerability in sporadic cases and that rare genetic lesions at many different loci can account, at least in part, for the genetic heterogeneity of this disease.},
author = {Xu, Bin and Roos, J. Louw and Levy, Shawn and {Van Rensburg}, E. J. and Gogos, Joseph A. and Karayiorgou, Maria},
doi = {10.1038/ng.162},
issn = {10614036},
journal = {Nature Genetics},
title = {{Strong association of de novo copy number mutations with sporadic schizophrenia}},
year = {2008}
}
@misc{Feuk2006,
abstract = {The near completeness of human chromosome sequences is facilitating accurate characterization and assessment of all classes of genomic variation. Particularly, using the DNA reference sequence as a guide, genome scanning technologies, such as microarray-based comparative genomic hybridization (array CGH) and genome-wide single nucleotide polymorphism (SNP) platforms, have now enabled the detection of a previously unrecognized degree of larger-sized (non-SNP) variability in all genomes. This heterogeneity can include copy number variations (CNVs), inversions, insertions, deletions and other complex rearrangements, most of which are not detected by standard cytogenetics or DNA sequencing. Although these genomic alterations (collectively termed structural variants or polymorphisms) have been described previously, mainly through locus-specific studies, they are now known to be more global in occurrence. Moreover, as just one example, CNVs can contain entire genes and their number can correlate with the level of gene expression. It is also plausible that structural variants may commonly influence nearby genes through chromosomal positional or domain effects. Here, we discuss what is known of the prevalence of structural variants in the human genome and how they might influence phenotype, including the continuum of etiologic events underlying monogenic to complex diseases. Particularly, we highlight the newest studies and some classic examples of how structural variants might have adverse genetic consequences. We also discuss why analysis of structural variants should become a vital step in any genetic study going forward. All these progresses have set the stage for a golden era of combined microscopic and sub-microscopic (cytogenomic)-based research of chromosomes leading to a more complete understanding of the human genome.},
author = {Feuk, Lars and Marshall, Christian R. and Wintle, Richard F. and Scherer, Stephen W.},
booktitle = {Human molecular genetics},
doi = {10.1093/hmg/ddl057},
issn = {09646906},
title = {{Structural variants: changing the landscape of chromosomes and design of disease studies.}},
year = {2006}
}
@techreport{EURORDIS2007,
author = {EURORDIS},
booktitle = {Fact sheet EurordisCare},
title = {{Survey of the delay in diagnosis for 8 rare diseases in Europe}},
volume = {2},
year = {2007}
}
@article{Bridges1936,
abstract = {300 Multiple ChoicesThis is a pdf-only article and there is no markup to show you.full-text.pdf},
author = {Bridges, Calvin B.},
doi = {10.1126/science.83.2148.210},
issn = {00368075},
journal = {Science},
title = {{The Bar "gene" a duplication}},
year = {1936}
}
@misc{Lee2010,
abstract = {During the past five years, copy number variation (CNV) has emerged as a highly prevalent form of genomic variation, bridging the interval between long-recognised microscopic chromosomal alterations and single-nucleotide changes. These genomic segmental differences among humans reflect the dynamic nature of genomes, and account for both normal variations among us and variations that predispose to conditions of medical consequence. Here, we place CNVs into their historical and medical contexts, focusing on how these variations can be recognised, documented, characterised and interpreted in clinical diagnostics. We also discuss how they can cause disease or influence adaptation to an environment. Various clinical exemplars are drawn out to illustrate salient characteristics and residual enigmas of CNVs, particularly the complexity of the data and information associated with CNVs relative to that of single-nucleotide variation. The potential is immense for CNVs to explain and predict disorders and traits that have long resisted understanding. However, creative solutions are needed to manage the sudden and overwhelming burden of expectation for laboratories and clinicians to assay and interpret these complex genomic variations as awareness permeates medical practice. Challenges remain for understanding the relationship between genomic changes and the phenotypes that might be predicted and prevented by such knowledge.},
author = {Lee, Charles and Scherer, Stephen W.},
booktitle = {Expert Reviews in Molecular Medicine},
doi = {10.1017/S1462399410001390},
issn = {14623994},
title = {{The clinical context of copy number variation in the human genome}},
year = {2010}
}
@article{Y.2014,
abstract = {Purpose of review: Personalized medicine encompasses the use of biological information such as genomics to provide tailored interventions for patients. The review explores the ethical, legal, and social issues that have emerged with personalized medicine and must be considered because of the complex nature of providing individualized care within a clinical setting. Recent findings: Recent studies found that the use of personalized medicine presents challenges in multiple areas: biobanking and informed consent, confidentiality, genetic discrimination, return of results, access to treatment, clinical translation, direct-to-consumer genetic testing, emerging duties, and knowledge mobilization. Summary: Although personalized medicine provides benefits in treating patients in a manner that is more suited to their genetic profile, there are challenges that must be discussed to ensure the protection and fair treatment of individuals. The issues concerning personalized medicine are widespread, and range from individual privacy to the stratification and discrimination of sub-populations based on ethnicity. These issues have considerable impact on the individual and society. A thorough exploration of these ethical issues may identify novel challenges as well as potential avenues for resolution. {\textcopyright} 2014 Wolters Kluwer Health | Lippincott Williams {\&} Wilkins.},
author = {Y., Joly and K.M., Saulnier and G., Osien and B.M., Knoppers},
issn = {1473-6322},
journal = {Current Opinion in Allergy and Clinical Immunology},
keywords = {confidentiality,genetic screening,health care access,human,informed consent,legal aspect,medical ethics,personalized medicine,priority journal,privacy,review,social aspect,society},
title = {{The ethical framing of personalized medicine}},
year = {2014}
}
@article{GeneOntologyConsortium2004,
abstract = {The Gene Ontology (GO) project (http://www. geneontology.org/) provides structured, controlled vocabularies and classifications that cover several domains of molecular and cellular biology and are freely available for community use in the annotation of genes, gene products and sequences. Many model organism databases and genome annotation groups use the GO and contribute their annotation sets to the GO resource. The GO database integrates the vocabularies and contributed annotations and provides full access to this information in several formats. Members of the GO Consortium continually work collectively, involving outside experts as needed, to expand and update the GO vocabularies. The GO Web resource also provides access to extensive documentation about the GO project and links to applications that use GO data for functional analyses.},
author = {{Gene Ontology Consortium}},
doi = {10.1093/nar/gkh036},
journal = {Nucleic Acids Research},
title = {{The Gene Ontology (GO) database and informatics resource}},
year = {2004}
}
@misc{Collins2003,
abstract = {The Human Genome Project has been the first major foray of the biological and medical research communities into "big science." In this Viewpoint, we present some of our experiences in organizing and managing such a complicated, publicly funded, international effort. We believe that many of the lessons we learned will be applicable to future large-scale projects in biology. "It},
author = {Collins, Francis S. and Morgan, Michael and Patrinos, Aristides},
booktitle = {Science},
doi = {10.1126/science.1084564},
issn = {00368075},
title = {{The Human Genome Project: Lessons from large-scale biology}},
year = {2003}
}
@article{Kohler2017,
abstract = {Deep phenotyping has been defined as the precise and comprehensive analysis of phenotypic abnormalities in which the individual components of the phenotype are observed and described. The three components of the Human Phenotype Ontology (HPO; www.human-phenotype-ontology.org) project are the phenotype vocabulary, disease-phenotype annotations and the algorithms that operate on these. These components are being used for computational deep phenotyping and precision medicine as well as integration of clinical data into translational research. The HPO is being increasingly adopted as a standard for phenotypic abnormalities by diverse groups such as international rare disease organizations, registries, clinical labs, biomedical resources, and clinical software tools and will thereby contribute toward nascent efforts at global data exchange for identifying disease etiologies. This update article reviews the progress of the HPO project since the debut Nucleic Acids Research database article in 2014, including specific areas of expansion such as common (complex) disease, new algorithms for phenotype driven genomic discovery and diagnostics, integration of cross-species mapping efforts with the Mammalian Phenotype Ontology, an improved quality control pipeline, and the addition of patient-friendly terminology.},
author = {K{\"{o}}hler, Sebastian and Vasilevsky, Nicole A. and Engelstad, Mark and Foster, Erin and McMurry, Julie and Aym{\'{e}}, S{\'{e}}gol{\`{e}}ne and Baynam, Gareth and Bello, Susan M. and Boerkoel, Cornelius F. and Boycott, Kym M. and Brudno, Michael and Buske, Orion J. and Chinnery, Patrick F. and Cipriani, Valentina and Connell, Laureen E. and Dawkins, Hugh J.S. and DeMare, Laura E. and Devereau, Andrew D. and {De Vries}, Bert B.A. and Firth, Helen V. and Freson, Kathleen and Greene, Daniel and Hamosh, Ada and Helbig, Ingo and Hum, Courtney and J{\"{a}}hn, Johanna A. and James, Roger and Krause, Roland and Laulederkind, Stanley J.F. and Lochm{\"{u}}ller, Hanns and Lyon, Gholson J. and Ogishima, Soichi and Olry, Annie and Ouwehand, Willem H. and Pontikos, Nikolas and Rath, Ana and Schaefer, Franz and Scott, Richard H. and Segal, Michael and Sergouniotis, Panagiotis I. and Sever, Richard and Smith, Cynthia L. and Straub, Volker and Thompson, Rachel and Turner, Catherine and Turro, Ernest and Veltman, Marijcke W.M. and Vulliamy, Tom and Yu, Jing and {Von Ziegenweidt}, Julie and Zankl, Andreas and Z{\"{u}}chner, Stephan and Zemojtel, Tomasz and Jacobsen, Julius O.B. and Groza, Tudor and Smedley, Damian and Mungall, Christopher J. and Haendel, Melissa and Robinson, Peter N.},
doi = {10.1093/nar/gkw1039},
issn = {13624962},
journal = {Nucleic Acids Research},
title = {{The human phenotype ontology in 2017}},
year = {2017}
}
@article{Kohler2014,
abstract = {The Human Phenotype Ontology (HPO) project, available at http://www.human-phenotype-ontology.org, provides a structured, comprehensive and well-defined set of 10,088 classes (terms) describing human phenotypic abnormalities and 13,326 subclass relations between the HPO classes. In addition we have developed logical definitions for 46{\%} of all HPO classes using terms from ontologies for anatomy, cell types, function, embryology, pathology and other domains. This allows interoperability with several resources, especially those containing phenotype information on model organisms such as mouse and zebrafish. Here we describe the updated HPO database, which provides annotations of 7,278 human hereditary syndromes listed in OMIM, Orphanet and DECIPHER to classes of the HPO. Various meta-attributes such as frequency, references and negations are associated with each annotation. Several large-scale projects worldwide utilize the HPO for describing phenotype information in their datasets. We have therefore generated equivalence mappings to other phenotype vocabularies such as LDDB, Orphanet, MedDRA, UMLS and phenoDB, allowing integration of existing datasets and interoperability with multiple biomedical resources. We have created various ways to access the HPO database content using flat files, a MySQL database, and Web-based tools. All data and documentation on the HPO project can be found online.},
author = {K{\"{o}}hler, Sebastian and Doelken, Sandra C. and Mungall, Christopher J. and Bauer, Sebastian and Firth, Helen V. and Bailleul-Forestier, Isabelle and Black, Graeme C. M. and Brown, Danielle L. and Brudno, Michael and Campbell, Jennifer and FitzPatrick, David R. and Eppig, Janan T. and Jackson, Andrew P. and Freson, Kathleen and Girdea, Marta and Helbig, Ingo and Hurst, Jane A. and J{\"{a}}hn, Johanna and Jackson, Laird G. and Kelly, Anne M. and Ledbetter, David H. and Mansour, Sahar and Martin, Christa L. and Moss, Celia and Mumford, Andrew and Ouwehand, Willem H. and Park, Soo-Mi and Riggs, Erin Rooney and Scott, Richard H. and Sisodiya, Sanjay and Vooren, Steven Van and Wapner, Ronald J. and Wilkie, Andrew O. M. and Wright, Caroline F. and {Vulto-van Silfhout}, Anneke T. and Leeuw, Nicole De and de Vries, Bert B. A. and Washingthon, Nicole L. and Smith, Cynthia L. and Westerfield, Monte and Schofield, Paul and Ruef, Barbara J. and Gkoutos, Georgios V. and Haendel, Melissa and Smedley, Damian and Lewis, Suzanna E. and Robinson, Peter N.},
doi = {10.1093/nar/gkt1026},
file = {:C$\backslash$:/Users/Jesus/Desktop/Master en Bioctecnologia Avanzada/Trabajo de Fin de Master/Articulos/Mendeley Desktop/K{\"{o}}hler et al. - 2014 - The Human Phenotype Ontology project linking molecular biology and disease through phenotype data.pdf:pdf},
issn = {0305-1048},
journal = {Nucleic Acids Research},
keywords = {HPO,TFM},
mendeley-tags = {HPO,TFM},
month = {jan},
number = {D1},
pages = {D966--D974},
pmid = {24217912},
title = {{The Human Phenotype Ontology project: linking molecular biology and disease through phenotype data}},
url = {https://academic.oup.com/nar/article-lookup/doi/10.1093/nar/gkt1026},
volume = {42},
year = {2014}
}
@article{Robinson2008,
abstract = {There are many thousands of hereditary diseases in humans, each of which has a specific combination of phenotypic features, but computational analysis of phenotypic data has been hampered by lack of adequate computational data structures. Therefore, we have developed a Human Phenotype Ontology (HPO) with over 8000 terms representing individual phenotypic anomalies and have annotated all clinical entries in Online Mendelian Inheritance in Man with the terms of the HPO. We show that the HPO is able to capture phenotypic similarities between diseases in a useful and highly significant fashion. {\textcopyright} 2008 The American Society of Human Genetics.},
author = {Robinson, Peter N. and K{\"{o}}hler, Sebastian and Bauer, Sebastian and Seelow, Dominik and Horn, Denise and Mundlos, Stefan},
doi = {10.1016/j.ajhg.2008.09.017},
issn = {00029297},
journal = {The American Journal of Human Genetics},
title = {{The Human Phenotype Ontology: A Tool for Annotating and Analyzing Human Hereditary Disease}},
year = {2008}
}
@article{Cahan2009,
abstract = {The extent to which differences in germline DNA copy number contribute to natural phenotypic variation is unknown. We analyzed the copy number content of the mouse genome to sub-10-kb resolution. We identified over 1,300 copy number variant regions (CNVRs), most of which are {\textless}10 kb in length, are found in more than one strain, and, in total, span 3.2{\%} (85 Mb) of the genome. To assess the potential functional impact of copy number variation, we mapped expression profiles of purified hematopoietic stem and progenitor cells, adipose tissue and hypothalamus to CNVRs in cis. Of the more than 600 significant associations between CNVRs and expression profiles, most map to CNVRs outside of the transcribed regions of genes. In hematopoietic stem and progenitor cells, up to 28{\%} of strain-dependent expression variation is associated with copy number variation, supporting the role of germline CNVs as key contributors to natural phenotypic variation in the laboratory mouse.},
author = {Cahan, Patrick and Li, Yedda and Izumi, Masayo and Graubert, Timothy A.},
doi = {10.1038/ng.350},
issn = {10614036},
journal = {Nature Genetics},
title = {{The impact of copy number variation on local gene expression in mouse hematopoietic stem and progenitor cells}},
year = {2009}
}
@misc{Choy2010,
abstract = {Cytogenetic studies have demonstrated that duplications or deletions of entire chromosomes or microscopically visible aberrations are associated with specific congenital disorders. The subsequent development and application of microarray-based assays have established the importance of copy number variants (CNV) as a substantial source of genetic diversity in the human genome. Pathogenic CNVs are associated not only with birth defects and cancers, but also with neurodevelopmental disorders at birth or neurodegenerative diseases in adulthood. Unfortunately, the limited knowledge of the phenotypic effects of most CNVs has led to the classification of many CNVs as genomic imbalances of unknown clinical significance. This has caused many clinicians to resist the introduction of microarray technologies in detecting CNVs in a genome-wide manner for prenatal applications. This review summarises our current understanding of CNVs, the common detection methods, and the implications for human health and prenatal diagnosis.},
author = {Choy, K. W. and Setlur, S. R. and Lee, C. and Lau, T. K.},
booktitle = {BJOG: An International Journal of Obstetrics and Gynaecology},
doi = {10.1111/j.1471-0528.2009.02470.x},
issn = {14700328},
keywords = {ACGH Prenatal diagnosis,Array CGH,CNV},
title = {{The impact of human copy number variation on a new era of genetic testing}},
year = {2010}
}
@article{Gonzalez2005,
abstract = {Segmental duplications in the human genome are selectively enriched for genes involved in immunity, although the phenotypic consequences for host defense are unknown. We show that there are significant interindividual and interpopulation differences in the copy number of a segmental duplication encompassing the gene encoding CCL3L1 (MIP-1$\alpha$P), a potent human immunodeficiency virus-1 (HIV-1)-suppressive chemokine and ligand for the HIV coreceptor CCR5. Possession of a CCL3L1 copy number lower than the population average is associated with markedly enhanced HIV/acquired immunodeficiency syndrome (AIDS) susceptibility. This susceptibility is even greater in individuals who also possess disease-accelerating CCR5 genotypes. This relationship between CCL3L1 dose and altered HIV/AIDS susceptibility points to a central role for CCL3L1 in HIV/AIDS pathogenesis and indicates that differences in the dose of immune response genes may constitute a genetic basis for variable responses to infectious diseases.},
author = {Gonzalez, Enrique and Kulkarni, Hemant and Bolivar, Hector and Mangano, Andrea and Sanchez, Racquel and Catano, Gabriel and Nibbs, Robert J. and Freedman, Barry I. and Quinones, Marlon P. and Bamshad, Michael J. and Murthy, Krishna K. and Rovin, Brad H. and Bradley, William and Clark, Robert A. and Anderson, Stephanie A. and O'Connell, Robert J. and Agan, Brian K. and Ahuja, Seema S. and Bologna, Rosa and Sen, Luisa and Dolan, Matthew J. and Ahuja, Sunil K.},
doi = {10.1126/science.1101160},
issn = {00368075},
journal = {Science},
title = {{The influence of CCL3L1 gene-containing segmental duplications on HIV-1/AIDS susceptibility}},
year = {2005}
}
@misc{VincentMcGonigle2016,
abstract = {Recent advances in biological and computational technologies are changing the way different social groups imagine race, gender, kinship, citizenship and disease risk. Existing taxonomies are being displaced or reconfigured, impacting the ways in which people are governed, how lives are lived, how groups are known and how power is exercised. Herein we report on a two-day international symposium that we co-organized, titled ‘The molecularization of identity: science and subjectivity in the 21st century,' that was held on 29–30 April 2016 at the Program on Science, Technology and Society, at Harvard University. The symposium drew upon the tools and expertise from multiple disciplines and diverse geographical regions and consisted of 24 original research presentations and an interdisciplinary roundtable. Specific attention was paid to the bioethical, material and lived dimensions of recent developments in molecular technologies, and discussions interrogated the complex ways in which the ‘molecular realm' is an emerging site for constituting human identities in the 21st century. Herein we summarize some of the key findings of the conference and raise three further issues for practitioners and researchers to consider in relation to the broader impact of genetics research. Namely: transnational governance of emerging biotechnologies; representation of different interest groups in policy decisions; and rights of access to emerging technologies.},
author = {{Vincent McGonigle}, Ian and Benjamin, Ruha},
booktitle = {Genetics Research},
doi = {10.1017/S0016672316000094},
issn = {14695073},
title = {{The molecularization of identity: Science and subjectivity in the 21st century}},
year = {2016}
}
@book{Flanagan2008,
abstract = {The Ruby Programming Language is the authoritative guide to Ruby and provides comprehensive coverage of versions 1.8 and 1.9 of the language. It was written (and illustrated!) by an all-star team: David Flanagan, bestselling author of programming language "bibles" (including JavaScript: The Definitive Guide and Java in a Nutshell) and committer to the Ruby Subversion repository. Yukihiro "Matz" Matsumoto, creator, designer and lead developer of Ruby and author of Ruby in a Nutshell, which has been expanded and revised to become this book. why the lucky stiff, artist and Ruby programmer extraordinaire. This book begins with a quick-start tutorial to the language, and then explains the language in detail from the bottom up: from lexical and syntactic structure to datatypes to expressions and statements and on through methods, blocks, lambdas, closures, classes and modules. The book also includes a long and thorough introduction to the rich API of the Ruby platform, demonstrating - with heavily-commented example code - Ruby's facilities for text processing, numeric manipulation, collections, input/output, networking, and concurrency. An entire chapter is devoted to Ruby's metaprogramming capabilities. The Ruby Programming Language documents the Ruby language definitively but without the formality of a language specification. It is written for experienced programmers who are new to Ruby, and for current Ruby programmers who want to challenge their understanding and increase their mastery of the language.},
archivePrefix = {arXiv},
arxivId = {arXiv:1011.1669v3},
author = {Flanagan, David and Matsumoto, Yukihiro},
booktitle = {Httpwwwrubylangorg},
doi = {10.1017/CBO9781107415324.004},
eprint = {arXiv:1011.1669v3},
isbn = {9780596516178},
issn = {08203946},
pmid = {9988578},
title = {{The Ruby Programming Language}},
year = {2008}
}
@misc{Ryu2014,
abstract = {The concept of personalized medicine has recently emerged as a promising way to address unmet medical needs. Due to the limitations of standard diagnostic and therapeutic strategies, the disease treatment is moving towards tailored treatment for individual patients, considering the inter-individual variability in therapeutic response. Theranostics, which involves the combination of therapy and diagnostic imaging into a single system, may fulfill the promise of personalized medicine. By integrating molecular imaging functionalities into therapy, theranostic approach could be advantageous in therapy selection, treatment planning, objective response monitoring and follow-up therapy planning based on the specific molecular characteristics of a disease. Although the field of therapy and imaging of its response have been independently developed thus far, developing imaging strategies can be fully exploited to revolutionize the theranostic systems in combination with the therapy modality. In this review, we describe the recent advances in molecular imaging technologies that have been specifically developed to evaluate the therapeutic efficacy for theranostic purposes. {\textcopyright} 2014 Published by Elsevier B.V.},
author = {Ryu, Ju Hee and Lee, Sangmin and Son, Sohee and Kim, Sun Hwa and Leary, James F. and Choi, Kuiwon and Kwon, Ick Chan},
booktitle = {Journal of Controlled Release},
doi = {10.1016/j.jconrel.2014.04.027},
issn = {18734995},
keywords = {Molecular imaging,Monitoring response,Personalized medicine,Theranostics},
title = {{Theranostic nanoparticles for future personalized medicine}},
year = {2014}
}
@misc{Peterson2013,
abstract = {Variations and similarities in our individual genomes are part of our history, our heritage, and our identity. Some human genomic variants are associated with common traits such as hair and eye color, while others are associated with susceptibility to disease or response to drug treatment. Identifying the human variations producing clinically relevant phenotypic changes is critical for providing accurate and personalized diagnosis, prognosis, and treatment for diseases. Furthermore, a better understanding of the molecular underpinning of disease can lead to development of new drug targets for precision medicine. Several resources have been designed for collecting and storing human genomic variations in highly structured, easily accessible databases. Unfortunately, a vast amount of information about these genetic variants and their functional and phenotypic associations is currently buried in the literature, only accessible by manual curation or sophisticated text text-mining technology to extract the relevant information. In addition, the low cost of sequencing technologies coupled with increasing computational power has enabled the development of numerous computational methodologies to predict the pathogenicity of human variants. This review provides a detailed comparison of current human variant resources, including HGMD, OMIM, ClinVar, and UniProt/Swiss-Prot, followed by an overview of the computational methods and techniques used to leverage the available data to predict novel deleterious variants. We expect these resources and tools to become the foundation for understanding the molecular details of genomic variants leading to disease, which in turn will enable the promise of precision medicine. {\textcopyright} 2013 Elsevier Ltd.},
author = {Peterson, Thomas A. and Doughty, Emily and Kann, Maricel G.},
booktitle = {Journal of Molecular Biology},
doi = {10.1016/j.jmb.2013.08.008},
issn = {00222836},
keywords = {databases for human variants,function prediction,human disease variants},
title = {{Towards precision medicine: Advances in computational approaches for the analysis of human variants}},
year = {2013}
}
@article{Sameek2014,
abstract = {The Human Genome Project not only provided the essential reference map for the human genome but also stimulated the development of technology and analytic tools to process massive quantities of genomic data. As a result of this project, new technologies for DNA sequencing have improved in efficiency and cost by more than a millionfold over the past decade, and these technologies can now be routinely applied at a cost of less than {\$}5,000 per genome. Although the application of these technologies in cancer genomics research has continued to contribute to basic discoveries, opportunities for translating them for individual patients have also emerged. This is especially important in clinical cancer research, where genetic alterations in a patient's tumor may be matched to molecularly targeted therapies. In this review, we discuss the integration of cancer genomics and clinical oncology and the opportunity to deliver precision cancer medicine. Copyright {\textcopyright} 2014 by Annual Reviews. All rights reserved.},
author = {Sameek, Roychowdhury and Chinnaiyan, Arul M.},
doi = {10.1146/annurev-genom-090413-025552},
issn = {1527-8204},
journal = {Annual Review of Genomics and Human Genetics},
title = {{Translating Genomics for Precision Cancer Medicine}},
year = {2014}
}
@article{Kaur2017,
abstract = {Precision medicine (PM) can be defined as an approach toward prevention and treatment of disease by development of diagnostics and therapies delivering maximum effectiveness by considering individual gene variability, integrating clinical and molecular information and factors like environment and lifestyle. PM has already delivered success in targeted therapies for cancer and cystic fibrosis in patients having the common casual genotypes. Phenotyping, an integral part of PM, is aimed at translating the data generated at cellular and molecular levels into clinically relevant information. In the era of PM, deep phenotyping is done using detailed and precise examination of disease and integration of this data with genomic variation and clinical information. Personalized nanomedicine involving individualized drug selection and dosage profiling in combination with clinical and molecular biomarkers can ensure maximal efficacy and safety of treatment. The major hindrance toward the development of such therapies is the handling of the "Big Data," to keep the databases updated. Robust automated data mining tools are being developed to extract information regarding genes, variations, and their association with diseases.},
author = {Kaur, Jaspreet and Rahat, B. and Thakur, S. and Kaur, Jyotdeep},
booktitle = {Progress and Challenges in Precision Medicine},
doi = {10.1016/B978-0-12-809411-2.00015-5},
isbn = {9780128095027},
keywords = {Clinical variants,Genomic variants,Phenotyping,Precision cancer medicine,Precision nanomedicine,Variant databases},
title = {{Trends in Precision Medicine}},
year = {2017}
}
@article{Tsuchiya2009,
abstract = {PURPOSE: The purpose of this study was to assess the variability in interpretation and reporting of copy number changes that are detected by array-based technology in the clinical laboratory. METHODS: Thirteen different copy number changes, detected by array comparative genomic hybridization, that have not been associated with an abnormal phenotype in the literature were evaluated by directors from 11 different clinical laboratories to determine how they would interpret and report the findings. RESULTS: For none of the thirteen copy number changes was there complete agreement in the interpretation of the clinical significance of the deletion or duplication. For some cases, the interpretations ranged from normal to abnormal. CONCLUSION: There is a need for more specific guidelines for interpreting and reporting copy number changes detected by array-based technology to clearly and more consistently communicate the clinical significance of these findings to ordering providers. ? 2009 Lippincott Williams {\&} Wilkins.},
author = {Tsuchiya, Karen D. and Shaffer, Lisa G. and Aradhya, Swaroop and Gastier-Foster, Julie M. and Patel, Ankita and Rudd, M. Katharine and Biggerstaff, Julie Sanford and Sanger, Warren G. and Schwartz, Stuart and Tepperberg, James H. and Thorland, Erik C. and Torchia, Beth A. and Brothman, Arthur R.},
doi = {10.1097/GIM.0b013e3181c0c3b0},
issn = {10983600},
journal = {Genetics in Medicine},
keywords = {Array CGH,Deletion,Duplication,Interpretation,Reporting},
title = {{Variability in interpreting and reporting copy number changes detected by array-based technology in clinical laboratories}},
year = {2009}
}
@article{Fowlkes1988,
abstract = {No abstract is available for this item.},
author = {Fowlkes, E. B. and Gnanadesikan, R. and Kettenring, J. R.},
doi = {10.1007/BF01897164},
issn = {01764268},
journal = {Journal of Classification},
keywords = {Cluster analysis of two-mode data,Interactive data analysis,Pillai trace statistic,Variable selection,scaling of variables},
title = {{Variable selection in clustering}},
year = {1988}
}
@article{Mahner1997,
abstract = {The fundamental concepts of genome, genotype and phenotype are not defined in a satisfactory manner within the biological literature. Not only are there inconsistencies in usage between various authors, but even individual authors do not use these concepts in a consistent manner within their own writings. We have found at least five different notions of genome, seven of genotype, and five of phenotype current in the literature. Our goal is to clarify this situation by (a) defining clearly and precisely the notions of genetic complement, genome, genotype, phenetic complement, and phenotype; (b) examining that of phenome; and (c) analysing the logical structure of this family of concepts.},
author = {Mahner, Martin and Kary, Michael},
doi = {10.1006/jtbi.1996.0335},
issn = {00225193},
journal = {Journal of Theoretical Biology},
title = {{What exactly are genomes, genotypes and phenotypes? And what about phenomes?}},
year = {1997}
}
@misc{Konig2017,
abstract = {The term “precision medicine” has become very popular over recent years, fuelled by scientific as well as political perspectives. Despite its popularity, its exact meaning, and how it is different from other popular terms such as “stratified medicine”, “targeted therapy” or “deep phenotyping” remains unclear. Commonly applied definitions focus on the stratification of patients, sometimes referred to as a novel taxonomy, and this is derived using large-scale data including clinical, lifestyle, genetic and further biomarker information, thus going beyond the classical “signs-and-symptoms” approach.While these aspects are relevant, this description leaves open a number of questions. For example, when does precision medicine begin? In which way does the stratification of patients translate into better healthcare? And can precision medicine be viewed as the end-point of a novel stratification of patients, as implied, or is it rather a greater whole?To clarify this, the aim of this paper is to provide a more comprehensive definition that focuses on precision medicine as a process. It will be shown that this proposed framework incorporates the derivation of novel taxonomies and their role in healthcare as part of the cycle, but also covers related terms.},
author = {K{\"{o}}nig, Inke R. and Fuchs, Oliver and Hansen, Gesine and von Mutius, Erika and Kopp, Matthias V.},
booktitle = {The European respiratory journal},
doi = {10.1183/13993003.00391-2017},
issn = {13993003},
title = {{What is precision medicine?}},
year = {2017}
}
@misc{Bick2011,
abstract = {PURPOSE OF REVIEW: The purpose of this review is to describe the new DNA sequencing technologies referred to as next-generation sequencing (NGS). These new methods are becoming central to research in human disease and are starting to be used in routine clinical care. RECENT FINDINGS: Advances in instrumentation have dramatically reduced the cost of DNA sequencing. An individual's entire genome can now be sequenced for {\$}7500. In addition, the software needed to analyze and help interpret this data is rapidly improving. This technology has been used by researchers to discover new genetic disorders and new disease associations. In the clinic, it can define the etiology in patients with undiagnosed genetic disorders and identify mutations in a cancer to help guide chemotherapy. SUMMARY: Here we discuss how whole-exome sequencing and whole-genome sequencing are used in basic research and clinical care. These new techniques promise to speed research and affect how healthcare is delivered. {\textcopyright} 2011 Wolters Kluwer Health | Lippincott Williams {\&}Wilkins.},
author = {Bick, David and Dimmock, David},
booktitle = {Current Opinion in Pediatrics},
doi = {10.1097/MOP.0b013e32834b20ec},
issn = {10408703},
keywords = {DNA,exome,genome,next-generation,sequencing},
title = {{Whole exome and whole genome sequencing}},
year = {2011}
}
@misc{Cheng2011,
abstract = {Imaging can potentially make a major contribution to the Zebrafish Phenome Project, which will probe the functions of vertebrate genes through the generation and phenotyping of mutants. Imaging of whole animals at different developmental stages through adulthood will be used to infer biological function. Cell resolutions will be required to identify cellular mechanism and to detect a full range of organ effects. Light-based imaging of live zebrafish embryos is practical only up to {\~{}}2 days of development, owing to increasing pigmentation and diminishing tissue lucency with age. The small size of the zebrafish makes possible whole-animal imaging at cell resolutions by histology and micron-scale tomography (microCT). The histological study of larvae is facilitated by the use of arrays, and histology's standard use in the study of human disease enhances its translational value. Synchrotron microCT with X-rays of moderate energy (10-25. keV) is unimpeded by pigmentation or the tissue thicknesses encountered in zebrafish of larval stages and beyond, and is well-suited to detecting phenotypes that may require 3D modeling. The throughput required for this project will require robotic sample preparation and loading, increases in the dimensions and sensitivity of scintillator and CCD chips, increases in computer power, and the development of new approaches to image processing, segmentation, and quantification. {\textcopyright} 2011 Elsevier Ltd.},
author = {Cheng, Keith C. and Xin, Xuying and Clark, Darin P. and {La Riviere}, Patrick},
booktitle = {Current Opinion in Genetics and Development},
doi = {10.1016/j.gde.2011.08.006},
issn = {0959437X},
title = {{Whole-animal imaging, gene function, and the Zebrafish Phenome Project}},
year = {2011}
}
@article{Singleton2003,
abstract = {Mutations in the ?-synuclein gene (SNCA)inthe Contursi kindred (1) implicated this gene in Parkinson's disease (PD). Subsequently, ?- synuclein was identified as the major component of Lewy bodies, the pathological hallmark of PD, and of glial cell cytoplasmic inclusions (2). cM (D4S2367–D4S1560), with a multipoint LOD of 3.50 at D4S2460. The SNCA genotypes were inconsistent with previous data, leading to initial exclusion; re-evaluation of the original linkage revealed a sample swap. Resequencing of SNCA failed to reveal pathogenic mutations},
author = {Singleton, A. B. and Farrer, M. and Johnson, J. and Singleton, A. and Hague, S. and Kachergus, J. and Hulihan, M. and Peuralinna, T. and Dutra, A. and Nussbaum, R. and Lincoln, S. and Crawley, A. and Hanson, M. and Maraganore, D. and Adler, C. and Cookson, M. R. and Muenter, M. and Baptista, M. and Miller, D. and Blancato, J. and Hardy, J. and Gwinn-Hardy, K.},
doi = {10.1126/science.1090278},
issn = {00368075},
journal = {Science},
title = {{$\alpha$-Synuclein Locus Triplication Causes Parkinson's Disease}},
year = {2003}
}
@article{Cadot2015,
abstract = {Nuclear movement and positioning within cells has become an area of great interest in the past few years due to the identification of different molecular mechanisms and functions in distinct organisms and contexts. One extreme example occurs during skeletal muscle development and regeneration. Skeletal muscles are composed of individual multinucleated myofibers with nuclei positioned at their periphery. Myofibers are formed by fusion of mononucleated myoblasts and during their development, successive nuclear movements and positioning events have been described. The position of the nuclei in myofibers is important for muscle function. Interestingly, during muscle regeneration and in some muscular diseases, nuclei are positioned in the center of the myofiber. In this review, we discuss the multiple mechanisms of nuclear positioning that occur during myofiber formation and regeneration. We also discuss the role of nuclear positioning for skeletal muscle function.},
author = {Cadot, Bruno and Gache, Vincent and Gomes, Edgar R.},
booktitle = {Nucleus},
doi = {10.1080/19491034.2015.1090073},
issn = {19491042},
keywords = {Cytoskeleton,Nuclear envelope,Nuclear movement,Skeletal muscle},
title = {{Moving and positioning the nucleus in skeletal muscle-one step at a time}},
year = {2015}
}
@article{Starr2017,
abstract = {Microtubule-organizing centers move from centrosomes to the nuclear envelope during muscle development. The KASH protein Nesprin-1$\alpha$ recruits pericentriolar material to the surface of myotube nuclei, where it nucleates microtubules to ensure even spacing of nuclei within the developing myotube. Microtubule-organizing centers move from centrosomes to the nuclear envelope during muscle development. The KASH protein Nesprin-1$\alpha$ recruits pericentriolar material to the surface of myotube nuclei, where it nucleates microtubules to ensure even spacing of nuclei within the developing myotube.},
author = {Starr, Daniel A.},
booktitle = {Current Biology},
doi = {10.1016/j.cub.2017.08.030},
issn = {09609822},
title = {{Muscle Development: Nucleating Microtubules at the Nuclear Envelope}},
year = {2017}
}
@article{Kahle2013,
abstract = {Neonatal seizures are a common problem inadequately treated with standard GABAergic anticonvulsants. Understanding how the ontogeny of neuronal cation/chloride cotransporter expression renders GABAergic signaling excitatory in the neonatal brain has helped explain the increased seizure propensity and poor efficacy of GABAergic anticonvulsants in newborns, has provided insight into the mechanism of electroclinical uncoupling, and has served as the rationale underlying the proposed polypharmaceutical approach of treating neonatal seizures with bumetanide and phenobarbital that is currently being investigated in two large international trials.},
author = {Kahle, Kristopher T. and Staley, Kevin J.},
booktitle = {Jasper's Basic Mechanisms of the Epilepsies},
doi = {10.1093/med/9780199746545.003.0082},
pmid = {22787602},
title = {{Neonatal Seizures and Neuronal Transmembrane Ion Transport}},
year = {2013}
}
@article{Raimondo2015,
abstract = {Changes in membrane voltage brought about by ion fluxes through voltage and transmitter-gated channels represent the basis of neural activity. As such, electrochemical gradients across the membrane determine the direction and driving force for the flow of ions and are therefore crucial in setting the properties of synaptic transmission and signal propagation. Ion concentration gradients are established by a variety of mechanisms, including specialized transporter proteins. However, transmembrane gradients can be affected by ionic fluxes through channels during periods of elevated neural activity, which in turn are predicted to influence the properties of on-going synaptic transmission. Such activity-induced changes to ion concentration gradients are a feature of both physiological and pathological neural processes. An epileptic seizure is an example of severely perturbed neural activity, which is accompanied by pronounced changes in intracellular and extracellular ion concentrations. Appreciating the factors that contribute to these ion dynamics is critical if we are to understand how a seizure event evolves and is sustained and terminated by neural tissue. Indeed, this issue is of significant clinical importance as status epilepticus—a type of seizure that does not stop of its own accord—is a life-threatening medical emergency. In this review we explore how the transmembrane concentration gradient of the six major ions (K+, Na+, Cl-, Ca2+, H+and HCO-3) is altered during an epileptic seizure. We will first examine each ion individually, before describing how multiple interacting mechanisms between ions might contribute to concentration changes and whether these act to prolong or terminate epileptic activity. In doing so, we will consider how the availability of experimental techniques has both advanced and restricted our ability to study these phenomena.},
author = {Raimondo, Joseph V. and Burman, Richard J. and Katz, Arieh A. and Akerman, Colin J.},
booktitle = {Frontiers in Cellular Neuroscience},
doi = {10.3389/fncel.2015.00419},
issn = {16625102},
keywords = {Calcium,Chloride,Epilepsy,Ion dynamics,Potassium,Seizures,Sodium,pH},
title = {{Ion dynamics during seizures}},
year = {2015}
}
@article{Kurano2015,
abstract = {OBJECTIVE - : Lysophosphatidic acids (LPA) have important roles in the field of vascular biology and are derived mainly from lysophosphatidylcholine via autotaxin. However, in our previous study, only the plasma LPA levels, and not the serum autotaxin levels, increased in patients with acute coronary syndrome (ACS). The aim of this study was to elucidate the pathway by which LPA is increased in patients with ACS. APPROACH AND RESULTS - : We measured the plasma lysophospholipids species in 141 consecutive patients undergoing coronary angiography (ACS, n=38; stable angina pectoris, n=71; angiographically normal coronary arteries, n=32) using a liquid chromatography-tandem mass spectrometry analysis. Among the ACS subjects, notable increases in the 22:6 LPA, 18:2 LPA, and 20:4 LPA levels were observed. The in vitro experiments revealed that serum incubation mainly increased the 18:2 LPA level, whereas platelet activation increased the 20:4 LPA level. Minor lysophospholipids other than LPA were also elevated in ACS subjects and were well correlated with the corresponding LPA species, including 22:6 LPA. A multiple regression analysis also revealed that lysophosphatidylinositol, lysophosphatidylcholine, lysophosphatidylethanolamine, and lysophosphatidylglycerol were independent explanatory variables for several LPA species. CONCLUSIONS - : Specific LPA species, especially long-chain unsaturated LPA, were elevated in ACS patients, along with the corresponding minor lysophospholipids. The elevation of these LPA species might be mainly caused by presently unidentified LPA-producing pathway(s). Minor lysophospholipids might be involved in the generation of LPA, especially 22:6 LPA, and in the pathogenesis of ACS.},
author = {Kurano, Makoto and Suzuki, Akiko and Inoue, Asuka and Tokuhara, Yasunori and Kano, Kuniyuki and Matsumoto, Hirotaka and Igarashi, Koji and Ohkawa, Ryunosuke and Nakamura, Kazuhiro and Dohi, Tomotaka and Miyauchi, Katsumi and Daida, Hiroyuki and Tsukamoto, Kazuhisa and Ikeda, Hitoshi and Aoki, Junken and Yatomi, Yutaka},
doi = {10.1161/ATVBAHA.114.304748},
issn = {15244636},
journal = {Arteriosclerosis, Thrombosis, and Vascular Biology},
keywords = {autotaxin,coronary disease,lysophosphatidic acids,lysophospholipids,molecular species},
title = {{Possible involvement of minor lysophospholipids in the increase in plasma lysophosphatidic acid in acute coronary syndrome}},
year = {2015}
}
@article{Escalante-Alcalde2003,
abstract = {Bioactive phospholipids, which include sphingosine-1-phosphate, lysophosphatidic acid, ceramide and their derivatives regulate a wide variety of cellular functions in culture such as proliferation, apoptosis and differentiation. The availability of these lipids and their products is regulated by the lipid phosphate phosphatases (LPPs). Here we show that mouse embryos deficient for LPP3 fail to form a chorio-allantoic placenta and yolk sac vasculature. A subset of embryos also show a shortening of the anterior-posterior axis and frequent duplication of axial structures that are strikingly similar to the phenotypes associated with axin deficiency, a critical regulator of Wnt signaling. Loss of LPP3 results in a marked increase in $\beta$-catenin-mediated TCF transcription, whereas elevated levels of LPP3 inhibit $\beta$-catenin-mediated TCF transcription. LPP3 also inhibits axis duplication and leads to mild ventralization in Xenopus embryo development. Although LPP3 null fibroblasts show altered levels of bioactive phospholipids, consistent with loss of LPP3 phosphatase activity, mutant forms of LPP3, specifically lacking phosphatase activity, were able to inhibit $\beta$-catenin-mediated TCF transcription and also suppress axis duplication, although not as effectively as intact LPP3. These results reveal that LPP3 is essential to formation of the chorio-allantoic placenta and extra-embryonic vasculature. LPP3 also mediates gastrulation and axis formation, probably by influencing the canonical Wnt signaling pathway. The exact biochemical roles of LPP3 phosphatase activity and its undefined effect on $\beta$-catenin-mediated TCF transcription remain to be determined.},
author = {Escalante-Alcalde, Diana and Hernandez, Lidia and {Le Stunff}, Herv{\'{e}} and Maeda, Ryu and Lee, Hyun Shik and Gang-Cheng, J. R. and Sciorra, Vicki A. and Daar, Ira and Spiegel, Sarah and Morris, Andrew J. and Stewart, Colin L.},
doi = {10.1242/dev.00635},
issn = {09501991},
journal = {Development},
keywords = {Axis duplication,Lipid phosphate phosphatase,Vasculogenesis,Wnt},
title = {{The lipid phosphatase LPP3 regulates extra-embryonic vasculogenesis and axis patterning}},
year = {2003}
}
@article{GeneOntologyConsortium2004,
abstract = {The Gene Ontology (GO) project (http://www. geneontology.org/) provides structured, controlled vocabularies and classifications that cover several domains of molecular and cellular biology and are freely available for community use in the annotation of genes, gene products and sequences. Many model organism databases and genome annotation groups use the GO and contribute their annotation sets to the GO resource. The GO database integrates the vocabularies and contributed annotations and provides full access to this information in several formats. Members of the GO Consortium continually work collectively, involving outside experts as needed, to expand and update the GO vocabularies. The GO Web resource also provides access to extensive documentation about the GO project and links to applications that use GO data for functional analyses.},
author = {{Gene Ontology Consortium}},
doi = {10.1093/nar/gkh036},
journal = {Nucleic Acids Research},
title = {{The Gene Ontology (GO) database and informatics resource}},
year = {2004}
}
@article{Durinck2009a,
abstract = {Genomic experiments produce multiple views of biological systems, among them are DNA sequence and copy number variation, and mRNA and protein abundance. Understanding these systems needs integrated bioinformatic analysis. Public databases such as Ensembl provide relationships and mappings between the relevant sets of probe and target molecules. However, the relationships can be biologically complex and the content of the databases is dynamic. We demonstrate how to use the computational environment R to integrate and jointly analyze experimental datasets, employing BioMart web services to provide the molecule mappings. We also discuss typical problems that are encountered in making gene-to-transcript-to-protein mappings. The approach provides a flexible, programmable and reproducible basis for state-of-the-art bioinformatic data integration.},
author = {Durinck, Steffen and Spellman, Paul T. and Birney, Ewan and Huber, Wolfgang},
doi = {10.1038/nprot.2009.97},
issn = {17542189},
journal = {Nature Protocols},
title = {{Mapping identifiers for the integration of genomic datasets with the R/ Bioconductor package biomaRt}},
year = {2009}
}
@article{Vulto-vanSilfhout2013,
abstract = {Copy-number variations (CNVs) are a common cause of intellectual disability and/or multiple congenital anomalies (ID/MCA). However, the clinical interpretation of CNVs remains challenging, especially for inherited CNVs. Well-phenotyped patients (5,531) with ID/MCA were screened for rare CNVs using a 250K single-nucleotide polymorphism array platform in order to improve the understanding of the contribution of CNVs to a patients phenotype. We detected 1,663 rare CNVs in 1,388 patients (25.1{\%}; range 0-5 per patient) of which 437 occurred de novo and 638 were inherited. The detected CNVs were analyzed for various characteristics, gene content, and genotype-phenotype correlations. Patients with severe phenotypes, including organ malformations, had more de novo CNVs (P {\textless} 0.001), whereas patient groups with milder phenotypes, such as facial dysmorphisms, were enriched for both de novo and inherited CNVs (P {\textless} 0.001), indicating that not only de novo but also inherited CNVs can be associated with a clinically relevant phenotype. Moreover, patients with multiple CNVs presented with a more severe phenotype than patients with a single CNV (P {\textless} 0.001), pointing to a combinatorial effect of the additional CNVs. In addition, we identified 20 de novo single-gene CNVs that directly indicate novel genes for ID/MCA, including ZFHX4, ANKH, DLG2, MPP7, CEP89, TRIO, ASTN2, and PIK3C3.},
author = {{Vulto-van Silfhout}, Anneke T. and Hehir-Kwa, Jayne Y. and van Bon, Bregje W M and Schuurs-Hoeijmakers, Janneke H M and Meader, Stephen and Hellebrekers, Claudia J M and Thoonen, Ilse J M and de Brouwer, Arjan P M and Brunner, Han G. and Webber, Caleb and Pfundt, Rolph and de Leeuw, Nicole and {De Vries}, Bert B A},
doi = {10.1002/humu.22442},
issn = {10597794},
journal = {Human Mutation},
keywords = {CNV,Copy number variation,Genotype-phenotype,Human phenotype ontology,SNP},
title = {{Clinical Significance of De Novo and Inherited Copy-Number Variation}},
year = {2013}
}
@article{Winnenburg2014,
abstract = {Objective: To assess the coverage of the Human Phenotype Ontology (HPO) phenotypes in standard terminologies. Methods: We map HPO terms to the UMLS and its source terminologies and compare these lexical mappings to HPO cross-references. Results: Coverage of HPO classes in UMLS is 54{\%} and 30{\%} in SNOMED CT. Lexical mappings largely outnumber cross-references. Conclusions: Our approach can support the development of cross-references to standard terminologies in HPO. Supplementary file: Our mapping to UMLS is available at: http://mor.nlm.nih.gov/pubs/supp/2014-biolink{\_}phenotype-rw/index.html},
author = {Winnenburg, Rainer and Bodenreider, Olivier},
journal = {Proceedings of the Joint Bio-Ontologies and BioLINK ISMB'2014 SIG session “Phenotype Day”},
title = {{Coverage of Phenotypes in Standard Terminologies}},
year = {2014}
}
@misc{Church2010,
abstract = {When the road map for sequencing the human genome was laid out, the study of genetic variation was deemed a critical component1, with the mapping of SNPs initially being a priority. The availability of a high quality human reference assembly2 facilitated the discovery and characterization of structural variation of DNA, with copy number variation being its most abundant form3, 4, 5.},
author = {Church, Deanna M. and Lappalainen, Ilkka and Sneddon, Tam P. and Hinton, Jonathan and Maguire, Michael and Lopez, John and Garner, John and Paschall, Justin and Dicuccio, Michael and Yaschenko, Eugene and Scherer, Stephen W. and Feuk, Lars and Flicek, Paul},
booktitle = {Nature Genetics},
doi = {10.1038/ng1010-813},
issn = {15461718},
title = {{Public data archives for genomic structural variation}},
year = {2010}
}
@article{Altshuler2012,
abstract = {By characterizing the geographic and functional spectrum of human genetic variation, the 1000 Genomes Project aims to build a resource to help to understand the genetic contribution to disease. Here we describe the genomes of 1,092 individuals from 14 populations, constructed using a combination of low-coverage whole-genome and exome sequencing. By developing methods to integrate information across several algorithms and diverse data sources, we provide a validated haplotype map of 38 million single nucleotide polymorphisms, 1.4 million short insertions and deletions, and more than 14,000 larger deletions. We show that individuals from different populations carry different profiles of rare and common variants, and that low-frequency variants show substantial geographic differentiation, which is further increased by the action of purifying selection. We show that evolutionary conservation and coding consequence are key determinants of the strength of purifying selection, that rare-variant load varies substantially across biological pathways, and that each individual contains hundreds of rare non-coding variants at conserved sites, such as motif-disrupting changes in transcription-factor-binding sites. This resource, which captures up to 98{\%} of accessible single nucleotide polymorphisms at a frequency of 1{\%} in related populations, enables analysis of common and low-frequency variants in individuals from diverse, including admixed, populations.},
author = {Altshuler, David M. and Durbin, Richard M. and Abecasis, Gon{\c{c}}alo R. and Bentley, David R. and Chakravarti, Aravinda and Clark, Andrew G. and Donnelly, Peter and Eichler, Evan E. and Flicek, Paul and Gabriel, Stacey B. and Gibbs, Richard A. and Green, Eric D. and Hurles, Matthew E. and Knoppers, Bartha M. and Korbel, Jan O. and Lander, Eric S. and Lee, Charles and Lehrach, Hans and Mardis, Elaine R. and Marth, Gabor T. and McVean, Gil A. and Nickerson, Deborah A. and Schmidt, Jeanette P. and Sherry, Stephen T. and Wang, Jun and Wilson, Richard K. and Dinh, Huyen and Kovar, Christie and Lee, Sandra and Lewis, Lora and Muzny, Donna and Reid, Jeff and Wang, Min and Fang, Xiaodong and Guo, Xiaosen and Jian, Min and Jiang, Hui and Jin, Xin and Li, Guoqing and Li, Jingxiang and Li, Yingrui and Li, Zhuo and Liu, Xiao and Lu, Yao and Ma, Xuedi and Su, Zhe and Tai, Shuaishuai and Tang, Meifang and Wang, Bo and Wang, Guangbiao and Wu, Honglong and Wu, Renhua and Yin, Ye and Zhang, Wenwei and Zhao, Jiao and Zhao, Meiru and Zheng, Xiaole and Zhou, Yan and Gupta, Namrata and Clarke, Laura and Leinonen, Rasko and Smith, Richard E. and Zheng-Bradley, Xiangqun and Grocock, Russell and Humphray, Sean and James, Terena and Kingsbury, Zoya and Sudbrak, Ralf and Albrecht, Marcus W. and Amstislavskiy, Vyacheslav S. and Borodina, Tatiana A. and Lienhard, Matthias and Mertes, Florian and Sultan, Marc and Timmermann, Bernd and Yaspo, Marie Laure and Fulton, Lucinda and Fulton, Robert and Weinstock, George M. and Balasubramaniam, Senduran and Burton, John and Danecek, Petr and Keane, Thomas M. and Kolb-Kokocinski, Anja and McCarthy, Shane and Stalker, James and Quail, Michael and Davies, Christopher J. and Gollub, Jeremy and Webster, Teresa and Wong, Brant and Zhan, Yiping and Auton, Adam and Yu, Fuli and Bainbridge, Matthew and Challis, Danny and Evani, Uday S. and Lu, James and Nagaswamy, Uma and Sabo, Aniko and Wang, Yi and Yu, Jin and Coin, Lachlan J.M. and Fang, Lin and Li, Qibin and Li, Zhenyu and Lin, Haoxiang and Liu, Binghang and Luo, Ruibang and Qin, Nan and Shao, Haojing and Wang, Bingqiang and Xie, Yinlong and Ye, Chen and Yu, Chang and Zhang, Fan and Zheng, Hancheng and Zhu, Hongmei and Garrison, Erik P. and Kural, Deniz and Lee, Wan Ping and {Fung Leong}, Wen and Ward, Alistair N. and Wu, Jiantao and Zhang, Mengyao and Griffin, Lauren and Hsieh, Chih Heng and Mills, Ryan E. and Shi, Xinghua and {Von Grotthuss}, Marcin and Zhang, Chengsheng and Daly, Mark J. and Depristo, Mark A. and Banks, Eric and Bhatia, Gaurav and Carneiro, Mauricio O. and {Del Angel}, Guillermo and Genovese, Giulio and Handsaker, Robert E. and Hartl, Chris and McCarroll, Steven A. and Nemesh, James C. and Poplin, Ryan E. and Schaffner, Stephen F. and Shakir, Khalid and Yoon, Seungtai C. and Lihm, Jayon and Makarov, Vladimir and Jin, Hanjun and Kim, Wook and {Cheol Kim}, Ki and Rausch, Tobias and Beal, Kathryn and Cunningham, Fiona and Herrero, Javier and McLaren, William M. and Ritchie, Graham R.S. and Gottipati, Srikanth and Keinan, Alon and Rodriguez-Flores, Juan L. and Sabeti, Pardis C. and Grossman, Sharon R. and Tabrizi, Shervin and Tariyal, Ridhi and Cooper, David N. and Ball, Edward V. and Stenson, Peter D. and Barnes, Bret and Bauer, Markus and {Keira Cheetham}, R. and Cox, Tony and Eberle, Michael and Kahn, Scott and Murray, Lisa and Peden, John and Shaw, Richard and Ye, Kai and Batzer, Mark A. and Konkel, Miriam K. and Walker, Jerilyn A. and MacArthur, Daniel G. and Lek, Monkol and Herwig, Ralf and Shriver, Mark D. and Bustamante, Carlos D. and Byrnes, Jake K. and {De La Vega}, Francisco M. and Gravel, Simon and Kenny, Eimear E. and Kidd, Jeffrey M. and Maples, Brian K. and Moreno-Estrada, Andres and Zakharia, Fouad and Halperin, Eran and Baran, Yael and Craig, David W. and Christoforides, Alexis and Homer, Nils and Izatt, Tyler and Kurdoglu, Ahmet A. and Sinari, Shripad A. and Squire, Kevin and Xiao, Chunlin and Sebat, Jonathan and Bafna, Vineet and Ye, Kenny and Burchard, Esteban G. and Hernandez, Ryan D. and Gignoux, Christopher R. and Haussler, David and Katzman, Sol J. and {James Kent}, W. and Howie, Bryan and Ruiz-Linares, Andres and Dermitzakis, Emmanouil T. and Lappalainen, Tuuli and Devine, Scott E. and Liu, Xinyue and Maroo, Ankit and Tallon, Luke J. and Rosenfeld, Jeffrey A. and Michelson, Leslie P. and {Min Kang}, Hyun and Anderson, Paul and Angius, Andrea and Bigham, Abigail and Blackwell, Tom and Busonero, Fabio and Cucca, Francesco and Fuchsberger, Christian and Jones, Chris and Jun, Goo and Li, Yun and Lyons, Robert and Maschio, Andrea and Porcu, Eleonora and Reinier, Fred and Sanna, Serena and Schlessinger, David and Sidore, Carlo and Tan, Adrian and {Kate Trost}, Mary and Awadalla, Philip and Hodgkinson, Alan and Lunter, Gerton and Marchini, Jonathan L. and Myers, Simon and Churchhouse, Claire and Delaneau, Olivier and Gupta-Hinch, Anjali and Iqbal, Zamin and Mathieson, Iain and Rimmer, Andy and Xifara, Dionysia K. and Oleksyk, Taras K. and Fu, Yunxin and Liu, Xiaoming and Xiong, Momiao and Jorde, Lynn and Witherspoon, David and Xing, Jinchuan and Browning, Brian L. and Alkan, Can and Hajirasouliha, Iman and Hormozdiari, Fereydoun and Ko, Arthur and Sudmant, Peter H. and Chen, Ken and Chinwalla, Asif and Ding, Li and Dooling, David and Koboldt, Daniel C. and McLellan, Michael D. and Wallis, John W. and Wendl, Michael C. and Zhang, Qunyuan and Tyler-Smith, Chris and Albers, Cornelis A. and Ayub, Qasim and Chen, Yuan and Coffey, Alison J. and Colonna, Vincenza and Huang, Ni and Jostins, Luke and Li, Heng and Scally, Aylwyn and Walter, Klaudia and Xue, Yali and Zhang, Yujun and Gerstein, Mark B. and Abyzov, Alexej and Balasubramanian, Suganthi and Chen, Jieming and Clarke, Declan and Fu, Yao and Habegger, Lukas and Harmanci, Arif O. and Jin, Mike and Khurana, Ekta and {Jasmine Mu}, Xinmeng and Sisu, Cristina and Degenhardt, Jeremiah and St{\"{u}}tz, Adrian M. and {Keira Cheetham}, R. and Church, Deanna and Michaelson, Jacob J. and Blackburne, Ben and Lindsay, Sarah J. and Ning, Zemin and Frankish, Adam and Harrow, Jennifer and Mu, Xinmeng Jasmine and Fowler, Gerald and Hale, Walker and Kalra, Divya and Barker, Jonathan and Kelman, Gavin and Kulesha, Eugene and Radhakrishnan, Rajesh and Roa, Asier and Smirnov, Dmitriy and Streeter, Ian and Toneva, Iliana and Vaughan, Brendan and Ananiev, Victor and Belaia, Zinaida and Beloslyudtsev, Dimitriy and Bouk, Nathan and Chen, Chao and Cohen, Robert and Cook, Charles and Garner, John and Hefferon, Timothy and Kimelman, Mikhail and Liu, Chunlei and Lopez, John and Meric, Peter and O'Sullivan, Chris and Ostapchuk, Yuri and Phan, Lon and Ponomarov, Sergiy and Schneider, Valerie and Shekhtman, Eugene and Sirotkin, Karl and Slotta, Douglas and Zhang, Hua and Barnes, Kathleen C. and Beiswanger, Christine and Cai, Hongyu and Cao, Hongzhi and Gharani, Neda and Henn, Brenna and Jones, Danielle and Kaye, Jane S. and Kent, Alastair and Kerasidou, Angeliki and Mathias, Rasika and Ossorio, Pilar N. and Parker, Michael and Reich, David and Rotimi, Charles N. and Royal, Charmaine D. and Sandoval, Karla and Su, Yeyang and Tian, Zhongming and Tishkoff, Sarah and Toji, Lorraine H. and Via, Marc and Wang, Yuhong and Yang, Huanming and Yang, Ling and Zhu, Jiayong and Bodmer, Walter and Bedoya, Gabriel and Ming, Cai Zhi and Yang, Gao and {Jia You}, Chu and Peltonen, Leena and Garcia-Montero, Andres and Orfao, Alberto and Dutil, Julie and Martinez-Cruzado, Juan C. and Brooks, Lisa D. and Felsenfeld, Adam L. and McEwen, Jean E. and Clemm, Nicholas C. and Duncanson, Audrey and Dunn, Michael and Guyer, Mark S. and Peterson, Jane L. and Lacroute, Phil},
doi = {10.1038/nature11632},
issn = {14764687},
journal = {Nature},
title = {{An integrated map of genetic variation from 1,092 human genomes}},
year = {2012}
}
@book{RDevelopmentCoreTeam2011,
abstract = {R Foundation for Statistical Computing, Vienna, Austria. ISBN 3-900051-07-0, URL http://www.R-project.org/.},
author = {{R Development Core Team}, R},
booktitle = {R Foundation for Statistical Computing},
doi = {10.1007/978-3-540-74686-7},
isbn = {3900051070},
issn = {16000706},
title = {{R: A Language and Environment for Statistical Computing}},
year = {2011}
}
@misc{Zarrei2015,
abstract = {A major contribution to the genome variability among individuals comes from deletions and duplications - collectively termed copy number variations (CNVs) - which alter the diploid status of DNA. These alterations may have no phenotypic effect, account for adaptive traits or can underlie disease. We have compiled published high-quality data on healthy individuals of various ethnicities to construct an updated CNV map of the human genome. Depending on the level of stringency of the map, we estimated that 4.8-9.5{\%} of the genome contributes to CNV and found approximately 100 genes that can be completely deleted without producing apparent phenotypic consequences. This map will aid the interpretation of new CNV findings for both clinical and research applications.},
author = {Zarrei, Mehdi and MacDonald, Jeffrey R. and Merico, Daniele and Scherer, Stephen W.},
booktitle = {Nature Reviews Genetics},
doi = {10.1038/nrg3871},
issn = {14710064},
title = {{A copy number variation map of the human genome}},
year = {2015}
}
@misc{VincentMcGonigle2016,
abstract = {Recent advances in biological and computational technologies are changing the way different social groups imagine race, gender, kinship, citizenship and disease risk. Existing taxonomies are being displaced or reconfigured, impacting the ways in which people are governed, how lives are lived, how groups are known and how power is exercised. Herein we report on a two-day international symposium that we co-organized, titled ‘The molecularization of identity: science and subjectivity in the 21st century,' that was held on 29–30 April 2016 at the Program on Science, Technology and Society, at Harvard University. The symposium drew upon the tools and expertise from multiple disciplines and diverse geographical regions and consisted of 24 original research presentations and an interdisciplinary roundtable. Specific attention was paid to the bioethical, material and lived dimensions of recent developments in molecular technologies, and discussions interrogated the complex ways in which the ‘molecular realm' is an emerging site for constituting human identities in the 21st century. Herein we summarize some of the key findings of the conference and raise three further issues for practitioners and researchers to consider in relation to the broader impact of genetics research. Namely: transnational governance of emerging biotechnologies; representation of different interest groups in policy decisions; and rights of access to emerging technologies.},
author = {{Vincent McGonigle}, Ian and Benjamin, Ruha},
booktitle = {Genetics Research},
doi = {10.1017/S0016672316000094},
issn = {14695073},
title = {{The molecularization of identity: Science and subjectivity in the 21st century}},
year = {2016}
}
@article{Aitman2006,
abstract = {Identification of the genes underlying complex phenotypes and the definition of the evolutionary forces that have shaped eukaryotic genomes are among the current challenges in molecular genetics. Variation in gene copy number is increasingly recognized as a source of inter-individual differences in genome sequence and has been proposed as a driving force for genome evolution and phenotypic variation. Here we show that copy number variation of the orthologous rat and human Fcgr3 genes is a determinant of susceptibility to immunologically mediated glomerulonephritis. Positional cloning identified loss of the newly described, rat-specific Fcgr3 paralogue, Fcgr3-related sequence (Fcgr3-rs), as a determinant of macrophage overactivity and glomerulonephritis in Wistar Kyoto rats. In humans, low copy number of FCGR3B, an orthologue of rat Fcgr3, was associated with glomerulonephritis in the autoimmune disease systemic lupus erythematosus. The finding that gene copy number polymorphism predisposes to immunologically mediated renal disease in two mammalian species provides direct evidence for the importance of genome plasticity in the evolution of genetically complex phenotypes, including susceptibility to common human disease.},
author = {Aitman, Timothy J. and Dong, Rong and Vyse, Timothy J. and Norsworthy, Penny J. and Johnson, Michelle D. and Smith, Jennifer and Mangion, Jonathan and Roberton-Lowe, Cheri and Marshall, Amy J. and Petretto, Enrico and Hodges, Matthew D. and Bhangal, Gurjeet and Patel, Sheetal G. and Sheehan-Rooney, Kelly and Duda, Mark and Cook, Paul R. and Evans, David J. and Domin, Jan and Flint, Jonathan and Boyle, Joseph J. and Pusey, Charles D. and Cook, H. Terence},
doi = {10.1038/nature04489},
issn = {14764687},
journal = {Nature},
title = {{Copy number polymorphism in Fcgr3 predisposes to glomerulonephritis in rats and humans}},
year = {2006}
}
@article{Perry2007,
abstract = {Starch consumption is a prominent characteristic of agricultural societies and hunter-gatherers in arid environments. In contrast, rainforest and circum-arctic hunter-gatherers and some pastoralists consume much less starch. This behavioral variation raises the possibility that different selective pressures have acted on amylase, the enzyme responsible for starch hydrolysis. We found that copy number of the salivary amylase gene (AMY1) is correlated positively with salivary amylase protein level and that individuals from populations with high-starch diets have, on average, more AMY1 copies than those with traditionally low-starch diets. Comparisons with other loci in a subset of these populations suggest that the extent of AMY1 copy number differentiation is highly unusual. This example of positive selection on a copy number-variable gene is, to our knowledge, one of the first discovered in the human genome. Higher AMY1 copy numbers and protein levels probably improve the digestion of starchy foods and may buffer against the fitness-reducing effects of intestinal disease.},
author = {Perry, George H. and Dominy, Nathaniel J. and Claw, Katrina G. and Lee, Arthur S. and Fiegler, Heike and Redon, Richard and Werner, John and Villanea, Fernando A. and Mountain, Joanna L. and Misra, Rajeev and Carter, Nigel P. and Lee, Charles and Stone, Anne C.},
doi = {10.1038/ng2123},
issn = {10614036},
journal = {Nature Genetics},
title = {{Diet and the evolution of human amylase gene copy number variation}},
year = {2007}
}
@article{GeneOntologyConsortium2004a,
abstract = {The Gene Ontology (GO) project (http://www. geneontology.org/) provides structured, controlled vocabularies and classifications that cover several domains of molecular and cellular biology and are freely available for community use in the annotation of genes, gene products and sequences. Many model organism databases and genome annotation groups use the GO and contribute their annotation sets to the GO resource. The GO database integrates the vocabularies and contributed annotations and provides full access to this information in several formats. Members of the GO Consortium continually work collectively, involving outside experts as needed, to expand and update the GO vocabularies. The GO Web resource also provides access to extensive documentation about the GO project and links to applications that use GO data for functional analyses.},
author = {{Gene Ontology Consortium}},
doi = {10.1093/nar/gkh036},
issn = {0305-1048},
journal = {Nucleic Acids Research},
title = {{The Gene Ontology (GO) database and informatics resource}},
year = {2004}
}
@article{Delude2015,
abstract = {Precision medicine demands precise matching of deep genomic and phenotypic models — and the deeper you go, the more you know.},
author = {Delude, Cathryn M.},
doi = {10.1038/527S14a},
issn = {14764687},
journal = {Nature},
title = {{Deep phenotyping: The details of disease}},
year = {2015}
}
@article{Xu2008,
abstract = {Schizophrenia is an etiologically heterogeneous psychiatric disease, which exists in familial and nonfamilial (sporadic) forms. Here, we examine the possibility that rare de novo copy number (CN) mutations with relatively high penetrance contribute to the genetic component of schizophrenia. We carried out a whole-genome scan and implemented a number of steps for finding and confirming CN mutations. Confirmed de novo mutations were significantly associated with schizophrenia (P = 0.00078) and were collectively approximately 8 times more frequent in sporadic (but not familial) cases with schizophrenia than in unaffected controls. In comparison, rare inherited CN mutations were only modestly enriched in sporadic cases. Our results suggest that rare de novo germline mutations contribute to schizophrenia vulnerability in sporadic cases and that rare genetic lesions at many different loci can account, at least in part, for the genetic heterogeneity of this disease.},
author = {Xu, Bin and Roos, J. Louw and Levy, Shawn and {Van Rensburg}, E. J. and Gogos, Joseph A. and Karayiorgou, Maria},
doi = {10.1038/ng.162},
issn = {10614036},
journal = {Nature Genetics},
title = {{Strong association of de novo copy number mutations with sporadic schizophrenia}},
year = {2008}
}
@article{Rovelet-Lecrux2006,
abstract = {We report duplication of the APP locus on chromosome 21 in five families with autosomal dominant early-onset Alzheimer disease (ADEOAD) and cerebral amyloid angiopathy (CAA). Among these families, the duplicated segments had a minimal size ranging from 0.58 to 6.37 Mb. Brains from individuals with APP duplication showed abundant parenchymal and vascular deposits of amyloid-$\beta$ peptides. Duplication of the APP locus, resulting in accumulation of amyloid-$\beta$ peptides, causes ADEOAD with CAA. {\textcopyright} 2006 Nature Publishing Group.},
author = {Rovelet-Lecrux, Anne and Hannequin, Didier and Raux, Gregory and {Le Meur}, Nathalie and Laquerri{\`{e}}re, Annie and Vital, Anne and Dumanchin, C{\'{e}}cile and Feuillette, S{\'{e}}bastien and Brice, Alexis and Vercelletto, Martine and Dubas, Fr{\'{e}}d{\'{e}}ric and Frebourg, Thierry and Campion, Dominique},
doi = {10.1038/ng1718},
issn = {10614036},
journal = {Nature Genetics},
title = {{APP locus duplication causes autosomal dominant early-onset Alzheimer disease with cerebral amyloid angiopathy}},
year = {2006}
}
@misc{Ramey2009,
abstract = {Bash is the GNU Project's shell. Bash is the Bourne Again SHell. Bash is an sh-compatible shell that incorporates useful features from the Korn shell (ksh) and C shell (csh). It is intended to conform to the IEEE POSIX P1003.2/ISO 9945.2 Shell and Tools standard. It offers functional improvements over sh for both programming and interactive use. In addition, most sh scripts can be run by Bash without modification.},
author = {Ramey, Chet and University, Case Western Reserve and Fox, Brian and Foundation, Free Software},
booktitle = {Reference Documentation for Bash},
title = {{GNU bash}},
year = {2009}
}
@article{Firth2009,
abstract = {Many patients suffering from developmental disorders harbor submicroscopic deletions or duplications that, by affecting the copy number of dosage-sensitive genes or disrupting normal gene expression, lead to disease. However, many aberrations are novel or extremely rare, making clinical interpretation problematic and genotype-phenotype correlations uncertain. Identification of patients sharing a genomic rearrangement and having phenotypic features in common leads to greater certainty in the pathogenic nature of the rearrangement and enables new syndromes to be defined. To facilitate the analysis of these rare events, we have developed an interactive web-based database called DECIPHER (Database of Chromosomal Imbalance and Phenotype in Humans Using Ensembl Resources) which incorporates a suite of tools designed to aid the interpretation of submicroscopic chromosomal imbalance, inversions, and translocations. DECIPHER catalogs common copy-number changes in normal populations and thus, by exclusion, enables changes that are novel and potentially pathogenic to be identified. DECIPHER enhances genetic counseling by retrieving relevant information from a variety of bioinformatics resources. Known and predicted genes within an aberration are listed in the DECIPHER patient report, and genes of recognized clinical importance are highlighted and prioritized. DECIPHER enables clinical scientists worldwide to maintain records of phenotype and chromosome rearrangement for their patients and, with informed consent, share this information with the wider clinical research community through display in the genome browser Ensembl. By sharing cases worldwide, clusters of rare cases having phenotype and structural rearrangement in common can be identified, leading to the delineation of new syndromes and furthering understanding of gene function. {\textcopyright} 2009 The American Society of Human Genetics.},
author = {Firth, Helen V. and Richards, Shola M. and Bevan, A. Paul and Clayton, Stephen and Corpas, Manuel and Rajan, Diana and Vooren, Steven Van and Moreau, Yves and Pettett, Roger M. and Carter, Nigel P.},
doi = {10.1016/j.ajhg.2009.03.010},
issn = {00029297},
journal = {American Journal of Human Genetics},
title = {{DECIPHER: Database of Chromosomal Imbalance and Phenotype in Humans Using Ensembl Resources}},
year = {2009}
}
@article{Gu2008,
abstract = {Genomic rearrangements describe gross DNA changes of the size ranging from a couple of hundred base pairs, the size of an average exon, to megabases (Mb). When greater than 3 to 5 Mb, such changes are usually visible microscopically by chromosome studies. Human diseases that result from genomic rearrangements have been called genomic disorders. Three major mechanisms have been proposed for genomic rearrangements in the human genome. Non-allelic homologous recombination (NAHR) is mostly mediated by low-copy repeats (LCRs) with recombination hotspots, gene conversion and apparent minimal efficient processing segments. NAHR accounts for most of the recurrent rearrangements: those that share a common size, show clustering of breakpoints, and recur in multiple individuals. Non-recurrent rearrangements are of different sizes in each patient, but may share a smallest region of overlap whose change in copy number may result in shared clinical features among different patients. LCRs do not mediate, but may stimulate non-recurrent events. Some rare NAHRs can also be mediated by highly homologous repetitive sequences (for example, Alu, LINE); these NAHRs account for some of the non-recurrent rearrangements. Other non-recurrent rearrangements can be explained by non-homologous end-joining (NHEJ) and the Fork Stalling and Template Switching (FoSTeS) models. These mechanisms occur both in germ cells, where the rearrangements can be associated with genomic disorders, and in somatic cells in which such genomic rearrangements can cause disorders such as cancer. NAHR, NHEJ and FoSTeS probably account for the majority of genomic rearrangements in our genome and the frequency distribution of the three at a given locus may partially reflect the genomic architecture in proximity to that locus. We provide a review of the current understanding of these three models.},
author = {Gu, Wenli and Zhang, Feng and Lupski, James R},
doi = {10.1186/1755-8417-1-4},
issn = {1755-8417},
journal = {PathoGenetics},
title = {{Mechanisms for human genomic rearrangements}},
year = {2008}
}
@article{Y.2014,
abstract = {Purpose of review: Personalized medicine encompasses the use of biological information such as genomics to provide tailored interventions for patients. The review explores the ethical, legal, and social issues that have emerged with personalized medicine and must be considered because of the complex nature of providing individualized care within a clinical setting. Recent findings: Recent studies found that the use of personalized medicine presents challenges in multiple areas: biobanking and informed consent, confidentiality, genetic discrimination, return of results, access to treatment, clinical translation, direct-to-consumer genetic testing, emerging duties, and knowledge mobilization. Summary: Although personalized medicine provides benefits in treating patients in a manner that is more suited to their genetic profile, there are challenges that must be discussed to ensure the protection and fair treatment of individuals. The issues concerning personalized medicine are widespread, and range from individual privacy to the stratification and discrimination of sub-populations based on ethnicity. These issues have considerable impact on the individual and society. A thorough exploration of these ethical issues may identify novel challenges as well as potential avenues for resolution. {\textcopyright} 2014 Wolters Kluwer Health | Lippincott Williams {\&} Wilkins.},
author = {Y., Joly and K.M., Saulnier and G., Osien and B.M., Knoppers},
issn = {1473-6322},
journal = {Current Opinion in Allergy and Clinical Immunology},
keywords = {confidentiality,genetic screening,health care access,human,informed consent,legal aspect,medical ethics,personalized medicine,priority journal,privacy,review,social aspect,society},
title = {{The ethical framing of personalized medicine}},
year = {2014}
}
@article{Durinck2005,
abstract = {Summary: biomaRt is a new Bioconductor package that integrates BioMart data resources with data analysis software in Bioconductor. It can annotate a wide range of gene or gene product identifiers (e.g. Entrez-Gene and Affymetrix probe identifiers) with information such as gene symbol, chromosomal coordinates, Gene Ontology and OMIM annotation. Furthermore biomaRt enables retrieval of genomic sequences and single nucleotide polymorphism information, which can be used in data analysis. Fast and up-to-date data retrieval is possible as the package executes direct SQL queries to the BioMart databases (e.g. Ensembl). The biomaRt package provides a tight integration of large, public or locally installed BioMart databases with data analysis in Bioconductor creating a powerful environment for biological data mining. {\textcopyright} The Author 2005. Published by Oxford University Press. All rights reserved.},
author = {Durinck, Steffen and Moreau, Yves and Kasprzyk, Arek and Davis, Sean and {De Moor}, Bart and Brazma, Alvis and Huber, Wolfgang},
doi = {10.1093/bioinformatics/bti525},
issn = {13674803},
journal = {Bioinformatics},
title = {{BioMart and Bioconductor: A powerful link between biological databases and microarray data analysis}},
year = {2005}
}
@misc{Fanciulli2010,
abstract = {Variation in gene copy number is increasingly recognized as a common, heritable source of inter-individual differences in genomic sequence. The role of copy number variation is well established in the pathogenesis of rare genomic disorders. More recently, germline and somatic copy number variation have been shown to be important pathogenic factors in a range of common diseases, including infectious, autoimmune and neuropsychiatric diseases and cancer. In this review, we describe the range of methods available for measuring copy number variants (CNVs) in individuals and populations, including the limitations of presently available assays, and highlight some key examples of common diseases in which CNVs have been shown clearly to have a pathogenic role. Although there has been major progress in this field in the last 5 years, understanding the full contribution of CNVs to the genetic basis of common diseases will require further studies, with more accurate CNV assays and larger cohorts than have presently been completed.},
author = {Fanciulli, M. and Petretto, E. and Aitman, T. J.},
booktitle = {Clinical Genetics},
doi = {10.1111/j.1399-0004.2009.01342.x},
issn = {00099163},
keywords = {Gene copy number,Gene deletion,Gene duplication,Human common diseases,Human genomic disorders},
title = {{Gene copy number variation and common human disease}},
year = {2010}
}
@article{Hoehndorf2011,
abstract = {Phenotypes are investigated in model organisms to understand and reveal
the molecular mechanisms underlying disease. Phenotype ontologies
were developed to capture and compare phenotypes within the context
of a single species. Recently, these ontologies were augmented with
formal class definitions that may be utilized to integrate phenotypic
data and enable the direct comparison of phenotypes between different
species. We have developed a method to transform phenotype ontologies
into a formal representation, combine phenotype ontologies with anatomy
ontologies, and apply a measure of semantic similarity to construct
the PhenomeNET cross-species phenotype network. We demonstrate that
PhenomeNET can identify orthologous genes, genes involved in the
same pathway and gene–disease associations through the comparison
of mutant phenotypes. We provide evidence that the Adam19 and Fgf15
genes in mice are involved in the tetralogy of Fallot, and, using
zebrafish phenotypes, propose the hypothesis that the mammalian homologs
of Cx36.7 and Nkx2.5 lie in a pathway controlling cardiac morphogenesis
and electrical conductivity which, when defective, cause the tetralogy
of Fallot phenotype. Our method implements a whole-phenome approach
toward disease gene discovery and can be applied to prioritize genes
for rare and orphan diseases for which the molecular basis is unknown.},
author = {Hoehndorf, Robert and Schofield, Paul N. and Gkoutos, Georgios V.},
doi = {10.1093/nar/gkr538},
issn = {03051048},
journal = {Nucleic Acids Research},
title = {{PhenomeNET: A whole-phenome approach to disease gene discovery}},
year = {2011}
}
@article{Iafrate2004,
abstract = {We identified 255 loci across the human genome that contain genomic imbalances among unrelated individuals. Twenty-four variants are present in {\textgreater} 10{\%} of the individuals that we examined. Half of these regions overlap with genes, and many coincide with segmental duplications or gaps in the human genome assembly. This previously unappreciated heterogeneity may underlie certain human phenotypic variation and susceptibility to disease and argues for a more dynamic human genome structure.},
author = {Iafrate, A. John and Feuk, Lars and Rivera, Miguel N. and Listewnik, Marc L. and Donahoe, Patricia K. and Qi, Ying and Scherer, Stephen W. and Lee, Charles},
doi = {10.1038/ng1416},
issn = {10614036},
journal = {Nature Genetics},
title = {{Detection of large-scale variation in the human genome}},
year = {2004}
}
@misc{Fernald2011,
abstract = {Widespread availability of low-cost, full genome sequencing will introduce new challenges for bioinformatics.},
author = {Fernald, Guy Haskin and Capriotti, Emidio and Daneshjou, Roxana and Karczewski, Konrad J. and Altman, Russ B.},
booktitle = {Bioinformatics},
doi = {10.1093/bioinformatics/btr295},
issn = {13674803},
title = {{Bioinformatics challenges for personalized medicine}},
year = {2011}
}
@book{Flanagan2008,
abstract = {The Ruby Programming Language is the authoritative guide to Ruby and provides comprehensive coverage of versions 1.8 and 1.9 of the language. It was written (and illustrated!) by an all-star team: David Flanagan, bestselling author of programming language "bibles" (including JavaScript: The Definitive Guide and Java in a Nutshell) and committer to the Ruby Subversion repository. Yukihiro "Matz" Matsumoto, creator, designer and lead developer of Ruby and author of Ruby in a Nutshell, which has been expanded and revised to become this book. why the lucky stiff, artist and Ruby programmer extraordinaire. This book begins with a quick-start tutorial to the language, and then explains the language in detail from the bottom up: from lexical and syntactic structure to datatypes to expressions and statements and on through methods, blocks, lambdas, closures, classes and modules. The book also includes a long and thorough introduction to the rich API of the Ruby platform, demonstrating - with heavily-commented example code - Ruby's facilities for text processing, numeric manipulation, collections, input/output, networking, and concurrency. An entire chapter is devoted to Ruby's metaprogramming capabilities. The Ruby Programming Language documents the Ruby language definitively but without the formality of a language specification. It is written for experienced programmers who are new to Ruby, and for current Ruby programmers who want to challenge their understanding and increase their mastery of the language.},
archivePrefix = {arXiv},
arxivId = {arXiv:1011.1669v3},
author = {Flanagan, David and Matsumoto, Yukihiro},
booktitle = {Httpwwwrubylangorg},
doi = {10.1017/CBO9781107415324.004},
eprint = {arXiv:1011.1669v3},
isbn = {9780596516178},
issn = {08203946},
pmid = {9988578},
title = {{The Ruby Programming Language}},
year = {2008}
}
@article{Cahan2009,
abstract = {The extent to which differences in germline DNA copy number contribute to natural phenotypic variation is unknown. We analyzed the copy number content of the mouse genome to sub-10-kb resolution. We identified over 1,300 copy number variant regions (CNVRs), most of which are {\textless}10 kb in length, are found in more than one strain, and, in total, span 3.2{\%} (85 Mb) of the genome. To assess the potential functional impact of copy number variation, we mapped expression profiles of purified hematopoietic stem and progenitor cells, adipose tissue and hypothalamus to CNVRs in cis. Of the more than 600 significant associations between CNVRs and expression profiles, most map to CNVRs outside of the transcribed regions of genes. In hematopoietic stem and progenitor cells, up to 28{\%} of strain-dependent expression variation is associated with copy number variation, supporting the role of germline CNVs as key contributors to natural phenotypic variation in the laboratory mouse.},
author = {Cahan, Patrick and Li, Yedda and Izumi, Masayo and Graubert, Timothy A.},
doi = {10.1038/ng.350},
issn = {10614036},
journal = {Nature Genetics},
title = {{The impact of copy number variation on local gene expression in mouse hematopoietic stem and progenitor cells}},
year = {2009}
}
@article{Graham2009,
abstract = {This review presents a practical summary of the missing data literature, including a sketch of missing data theory and descriptions of normal-model multiple imputation (MI) and maximum likelihood methods. Practical missing data analysis issues are discussed, most notably the inclusion of auxiliary variables for improving power and reducing bias. Solutions are given for missing data challenges such as handling longitudinal, categorical, and clustered data with normal-model MI; including interactions in the missing data model; and handling large numbers of variables. The discussion of attrition and nonignorable missingness emphasizes the need for longitudinal diagnostics and for reducing the uncertainty about the missing data mechanism under attrition. Strategies suggested for reducing attrition bias include using auxiliary variables, collecting follow-up data on a sample of those initially missing, and collecting data on intent to drop out. Suggestions are given for moving forward with research on missing data and attrition.},
author = {Graham, John W.},
doi = {10.1146/annurev.psych.58.110405.085530},
issn = {0066-4308},
journal = {Annual Review of Psychology},
title = {{Missing Data Analysis: Making It Work in the Real World}},
year = {2009}
}
@article{Groza2015a,
abstract = {Concept recognition tools rely on the availability of textual corpora to assess their performance and enable the identification of areas for improvement. Typically, corpora are developed for specific purposes, such as gene name recognition. Gene and protein name identification are longstanding goals of biomedical text mining, and therefore a number of different corpora exist. However, phenotypes only recently became an entity of interest for specialized concept recognition systems, and hardly any annotated text is available for performance testing and training. Here, we present a unique corpus, capturing text spans from 228 abstracts manually annotated with Human Phenotype Ontology (HPO) concepts and harmonized by three curators, which can be used as a reference standard for free text annotation of human phenotypes. Furthermore, we developed a test suite for standardized concept recognition error analysis, incorporating 32 different types of test cases corresponding to 2164 HPO concepts. Finally, three established phenotype concept recognizers (NCBO Annotator, OBO Annotator and Bio-LarK CR) were comprehensively evaluated, and results are reported against both the text corpus and the test suites. The gold standard and test suites corpora are available from http://bio-lark.org/hpo{\_}res.html. Database URL: http://bio-lark.org/hpo{\_}res.html.},
author = {Groza, Tudor and K{\"{o}}hler, Sebastian and Doelken, Sandra and Collier, Nigel and Oellrich, Anika and Smedley, Damian and Couto, Francisco M. and Baynam, Gareth and Zankl, Andreas and Robinson, Peter N.},
doi = {10.1093/database/bav005},
issn = {17580463},
journal = {Database},
title = {{Automatic concept recognition using the Human Phenotype Ontology reference and test suite corpora}},
year = {2015}
}
@misc{McCarthy2008,
abstract = {The past year has witnessed substantial advances in understanding the genetic basis of many common phenotypes of biomedical importance. These advances have been the result of systematic, well-powered, genome-wide surveys exploring the relationships between common sequence variation and disease predisposition. This approach has revealed over 50 disease-susceptibility loci and has provided insights into the allelic architecture of multifactorial traits. At the same time, much has been learned about the successful prosecution of association studies on such a scale. This Review highlights the knowledge gained, defines areas of emerging consensus, and describes the challenges that remain as researchers seek to obtain more complete descriptions of the susceptibility architecture of biomedical traits of interest and to translate the information gathered into improvements in clinical management.},
author = {McCarthy, Mark I. and Abecasis, Gon{\c{c}}alo R. and Cardon, Lon R. and Goldstein, David B. and Little, Julian and Ioannidis, John P.A. and Hirschhorn, Joel N.},
booktitle = {Nature Reviews Genetics},
doi = {10.1038/nrg2344},
issn = {14710056},
title = {{Genome-wide association studies for complex traits: Consensus, uncertainty and challenges}},
year = {2008}
}
@misc{Feuk2006,
abstract = {The near completeness of human chromosome sequences is facilitating accurate characterization and assessment of all classes of genomic variation. Particularly, using the DNA reference sequence as a guide, genome scanning technologies, such as microarray-based comparative genomic hybridization (array CGH) and genome-wide single nucleotide polymorphism (SNP) platforms, have now enabled the detection of a previously unrecognized degree of larger-sized (non-SNP) variability in all genomes. This heterogeneity can include copy number variations (CNVs), inversions, insertions, deletions and other complex rearrangements, most of which are not detected by standard cytogenetics or DNA sequencing. Although these genomic alterations (collectively termed structural variants or polymorphisms) have been described previously, mainly through locus-specific studies, they are now known to be more global in occurrence. Moreover, as just one example, CNVs can contain entire genes and their number can correlate with the level of gene expression. It is also plausible that structural variants may commonly influence nearby genes through chromosomal positional or domain effects. Here, we discuss what is known of the prevalence of structural variants in the human genome and how they might influence phenotype, including the continuum of etiologic events underlying monogenic to complex diseases. Particularly, we highlight the newest studies and some classic examples of how structural variants might have adverse genetic consequences. We also discuss why analysis of structural variants should become a vital step in any genetic study going forward. All these progresses have set the stage for a golden era of combined microscopic and sub-microscopic (cytogenomic)-based research of chromosomes leading to a more complete understanding of the human genome.},
author = {Feuk, Lars and Marshall, Christian R. and Wintle, Richard F. and Scherer, Stephen W.},
booktitle = {Human molecular genetics},
doi = {10.1093/hmg/ddl057},
issn = {09646906},
title = {{Structural variants: changing the landscape of chromosomes and design of disease studies.}},
year = {2006}
}
@article{Mahner1997,
abstract = {The fundamental concepts of genome, genotype and phenotype are not defined in a satisfactory manner within the biological literature. Not only are there inconsistencies in usage between various authors, but even individual authors do not use these concepts in a consistent manner within their own writings. We have found at least five different notions of genome, seven of genotype, and five of phenotype current in the literature. Our goal is to clarify this situation by (a) defining clearly and precisely the notions of genetic complement, genome, genotype, phenetic complement, and phenotype; (b) examining that of phenome; and (c) analysing the logical structure of this family of concepts.},
author = {Mahner, Martin and Kary, Michael},
doi = {10.1006/jtbi.1996.0335},
issn = {00225193},
journal = {Journal of Theoretical Biology},
title = {{What exactly are genomes, genotypes and phenotypes? And what about phenomes?}},
year = {1997}
}
@article{Walsh2008,
abstract = {Schizophrenia is a devastating neurodevelopmental disorder whose genetic influences remain elusive. We hypothesize that individually rare structural variants contribute to the illness. Microdeletions and microduplications {\textgreater}100 kilobases were identified by microarray comparative genomic hybridization of genomic DNA from 150 individuals with schizophrenia and 268 ancestry-matched controls. All variants were validated by high-resolution platforms. Novel deletions and duplications of genes were present in 5{\%} of controls versus 15{\%} of cases and 20{\%} of young-onset cases, both highly significant differences. The association was independently replicated in patients with childhood-onset schizophrenia as compared with their parents. Mutations in cases disrupted genes disproportionately from signaling networks controlling neurodevelopment, including neuregulin and glutamate pathways. These results suggest that multiple, individually rare mutations altering genes in neurodevelopmental pathways contribute to schizophrenia.},
author = {Walsh, Tom and McClellan, Jon M. and McCarthy, Shane E. and Addington, Anjen{\'{e}} M. and Pierce, Sarah B. and Cooper, Greg M. and Nord, Alex S. and Kusenda, Mary and Malhotra, Dheeraj and Bhandari, Abhishek and Stray, Sunday M. and Rippey, Caitlin F. and Roccanova, Patricia and Makarov, Vlad and Lakshmi, B. and Findling, Robert L. and Sikich, Linmarie and Stromberg, Thomas and Merriman, Barry and Gogtay, Nitin and Butler, Philip and Eckstrand, Kristen and Noory, Laila and Gochman, Peter and Long, Robert and Chen, Zugen and Davis, Sean and Baker, Carl and Eichler, Evan E. and Meltzer, Paul S. and Nelson, Stanley F. and Singleton, Andrew B. and Lee, Ming K. and Rapoport, Judith L. and King, Mary Claire and Sebat, Jonathan},
doi = {10.1126/science.1155174},
issn = {00368075},
journal = {Science},
title = {{Rare structural variants disrupt multiple genes in neurodevelopmental pathways in schizophrenia}},
year = {2008}
}
@incollection{Rojano2017,
abstract = {Recent advances in sequencing technologies allow researchers to investigate diseases resulting of genomic variation. This allows us to further develop the concept of precision medicine and determine the best treatment for each patient. We have focused on developing tools for studying genomic loci associated to pathological traits from the perspective of network analysis. We have obtained from DECIPHER database patient information which includes their affected genomic regions by Copy Number Variations (CNV) and their pathologies described as Human Phenotype Ontology phenotypes. We have used different metrics for calculating association values between phenotypes and affected genomic regions to determine which method fits better to our data. The results obtained in this work, can be used in prediction systems for determining and ranking which genomic regions are associated to a concrete phenotype, in order to help clinicians with their diagnosis.},
author = {Rojano, Elena and Seoane, Pedro and Bueno-Amoros, Anibal and Perkins, James Richard and Garcia-Ranea, Juan Antonio},
booktitle = {Lecture Notes in Computer Science (including subseries Lecture Notes in Artificial Intelligence and Lecture Notes in Bioinformatics)},
doi = {10.1007/978-3-319-56148-6_17},
file = {:C$\backslash$:/Users/Jesus/Desktop/Master en Bioctecnologia Avanzada/Trabajo de Fin de Master/Articulos/Mendeley Desktop//Liang - 2015 - Bioinformatics and Biomedical Engineering.pdf:pdf},
isbn = {9783319561479},
issn = {16113349},
keywords = {CNV,HPO,Network analysis,Pathological phenotypes,Precision medicine,Rare diseases,TFM},
mendeley-tags = {HPO,TFM},
pages = {197--207},
pmid = {8523085},
title = {{Revealing the Relationship Between Human Genome Regions and Pathological Phenotypes Through Network Analysis}},
url = {http://link.springer.com/10.1007/978-3-319-56148-6{\_}17},
volume = {1},
year = {2017}
}
@article{Robinson2015,
abstract = {Deep phenotyping followed by integrated computational analysis of genotype and phenotype is becoming ever more important for many areas of genomic diagnostics and translational research. The overwhelming majority of clinical descriptions in the medical literature are available only as natural language text, meaning that searching, analysis, and integration of medically relevant information in databases such as PubMed is challenging. The new journal Cold Spring Harbor Molecular Case Studies will require authors to select Human Phenotype Ontology terms for research papers that will be displayed alongside the manuscript, thereby providing a foundation for ontology-based indexing and searching of articles that contain descriptions of phenotypic abnormalities —an important step toward improving the ability of researchers and clinicians to get biomedical information that is critical for clinical care or translational research.},
author = {Robinson, Peter N. and Mungall, Christopher J. and Haendel, Melissa},
doi = {10.1101/mcs.a000372},
issn = {2373-2865},
journal = {Molecular Case Studies},
title = {{Capturing phenotypes for precision medicine}},
year = {2015}
}
@article{Groza2015,
abstract = {Concept recognition tools rely on the availability of textual corpora to assess their performance and enable the identification of areas for improvement. Typically, corpora are developed for specific purposes, such as gene name recognition. Gene and protein name identification are longstanding goals of biomedical text mining, and therefore a number of different corpora exist. However, phenotypes only recently became an entity of interest for specialized concept recognition systems, and hardly any annotated text is available for performance testing and training. Here, we present a unique corpus, capturing text spans from 228 abstracts manually annotated with Human Phenotype Ontology (HPO) concepts and harmonized by three curators, which can be used as a reference standard for free text annotation of human phenotypes. Furthermore, we developed a test suite for standardized concept recognition error analysis, incorporating 32 different types of test cases corresponding to 2164 HPO concepts. Finally, three established phenotype concept recognizers (NCBO Annotator, OBO Annotator and Bio-LarK CR) were comprehensively evaluated, and results are reported against both the text corpus and the test suites. The gold standard and test suites corpora are available from http://bio-lark.org/hpo{\_}res.html. Database URL: http://bio-lark.org/hpo{\_}res.html.},
author = {Groza, Tudor and K{\"{o}}hler, Sebastian and Doelken, Sandra and Collier, Nigel and Oellrich, Anika and Smedley, Damian and Couto, Francisco M. and Baynam, Gareth and Zankl, Andreas and Robinson, Peter N.},
doi = {10.1093/database/bav005},
issn = {17580463},
journal = {Database},
title = {{Automatic concept recognition using the Human Phenotype Ontology reference and test suite corpora}},
year = {2015}
}
@article{Cheng2005,
abstract = {We present a global comparison of differences in content of segmental duplication between human and chimpanzee, and determine that 33{\%} of human duplications ({\textgreater} 94{\%} sequence identity) are not duplicated in chimpanzee, including some human disease-causing duplications. Combining experimental and computational approaches, we estimate a genomic duplication rate of 4-5 megabases per million years since divergence. These changes have resulted in gene expression differences between the species. In terms of numbers of base pairs affected, we determine that de novo duplication has contributed most significantly to differences between the species, followed by deletion of ancestral duplications. Post-speciation gene conversion accounts for less than 10{\%} of recent segmental duplication. Chimpanzee-specific hyperexpansion ({\textgreater} 100 copies) of particular segments of DNA have resulted in marked quantitative differences and alterations in the genome landscape between chimpanzee and human. Almost all of the most extreme differences relate to changes in chromosome structure, including the emergence of African great ape subterminal heterochromatin. Nevertheless, base per base, large segmental duplication events have had a greater impact (2.7{\%}) in altering the genomic landscape of these two species than single-base-pair substitution (1.2{\%}).},
author = {Cheng, Ze and Ventura, Mario and She, Xinwei and Khaitovich, Philipp and Graves, Tina and Osoegawa, Kazutoyo and Church, Deanna and DeJong, Pieter and Wilson, Richard K. and P{\"{a}}{\"{a}}bo, Svante and Rocchi, Mariano and Eichler, Evan E.},
doi = {10.1038/nature04000},
issn = {14764687},
journal = {Nature},
title = {{A genome-wide comparison of recent chimpanzee and human segmental duplications}},
year = {2005}
}
@article{Landrum2014,
abstract = {ClinVar (http://www.ncbi.nlm.nih.gov/clinvar/) provides a freely available archive of reports of relationships among medically important variants and phenotypes. ClinVar accessions submissions reporting human variation, interpretations of the relationship of that variation to human health and the evidence supporting each interpretation. The database is tightly coupled with dbSNP and dbVar, which maintain information about the location of variation on human assemblies. ClinVar is also based on the phenotypic descriptions maintained in MedGen (http://www.ncbi.nlm.nih.gov/medgen). Each ClinVar record represents the submitter, the variation and the phenotype, i.e. the unit that is assigned an accession of the format SCV000000000.0. The submitter can update the submission at any time, in which case a new version is assigned. To facilitate evaluation of the medical importance of each variant, ClinVar aggregates submissions with the same variation/phenotype combination, adds value from other NCBI databases, assigns a distinct accession of the format RCV000000000.0 and reports if there are conflicting clinical interpretations. Data in ClinVar are available in multiple formats, including html, download as XML, VCF or tab-delimited subsets. Data from ClinVar are provided as annotation tracks on genomic RefSeqs and are used in tools such as Variation Reporter (http://www.ncbi.nlm.nih.gov/variation/tools/reporter), which reports what is known about variation based on user-supplied locations.},
author = {Landrum, Melissa J. and Lee, Jennifer M. and Riley, George R. and Jang, Wonhee and Rubinstein, Wendy S. and Church, Deanna M. and Maglott, Donna R.},
doi = {10.1093/nar/gkt1113},
issn = {03051048},
journal = {Nucleic Acids Research},
title = {{ClinVar: Public archive of relationships among sequence variation and human phenotype}},
year = {2014}
}
@article{Robinson2008,
abstract = {There are many thousands of hereditary diseases in humans, each of which has a specific combination of phenotypic features, but computational analysis of phenotypic data has been hampered by lack of adequate computational data structures. Therefore, we have developed a Human Phenotype Ontology (HPO) with over 8000 terms representing individual phenotypic anomalies and have annotated all clinical entries in Online Mendelian Inheritance in Man with the terms of the HPO. We show that the HPO is able to capture phenotypic similarities between diseases in a useful and highly significant fashion. {\textcopyright} 2008 The American Society of Human Genetics.},
author = {Robinson, Peter N. and K{\"{o}}hler, Sebastian and Bauer, Sebastian and Seelow, Dominik and Horn, Denise and Mundlos, Stefan},
doi = {10.1016/j.ajhg.2008.09.017},
issn = {00029297},
journal = {The American Journal of Human Genetics},
title = {{The Human Phenotype Ontology: A Tool for Annotating and Analyzing Human Hereditary Disease}},
year = {2008}
}
@article{Wright2015,
abstract = {Background Human genome sequencing has transformed our understanding of genomic variation and its relevance to health and disease, and is now starting to enter clinical practice for the diagnosis of rare diseases. The question of whether and how some categories of genomic findings should be shared with individual research participants is currently a topic of international debate, and development of robust analytical workflows to identify and communicate clinically relevant variants is paramount. Methods The Deciphering Developmental Disorders (DDD) study has developed a UK-wide patient recruitment network involving over 180 clinicians across all 24 regional genetics services, and has performed genome-wide microarray and whole exome sequencing on children with undiagnosed developmental disorders and their parents. After data analysis, pertinent genomic variants were returned to individual research participants via their local clinical genetics team. Findings Around 80 000 genomic variants were identified from exome sequencing and microarray analysis in each individual, of which on average 400 were rare and predicted to be protein altering. By focusing only on de novo and segregating variants in known developmental disorder genes, we achieved a diagnostic yield of 27{\%} among 1133 previously investigated yet undiagnosed children with developmental disorders, whilst minimising incidental findings. In families with developmentally normal parents, whole exome sequencing of the child and both parents resulted in a 10-fold reduction in the number of potential causal variants that needed clinical evaluation compared to sequencing only the child. Most diagnostic variants identified in known genes were novel and not present in current databases of known disease variation. Interpretation Implementation of a robust translational genomics workflow is achievable within a large-scale rare disease research study to allow feedback of potentially diagnostic findings to clinicians and research participants. Systematic recording of relevant clinical data, curation of a gene-phenotype knowledge base, and development of clinical decision support software are needed in addition to automated exclusion of almost all variants, which is crucial for scalable prioritisation and review of possible diagnostic variants. However, the resource requirements of development and maintenance of a clinical reporting system within a research setting are substantial. Funding Health Innovation Challenge Fund, a parallel funding partnership between the Wellcome Trust and the UK Department of Health.},
author = {Wright, Caroline F. and Fitzgerald, Tomas W. and Jones, Wendy D. and Clayton, Stephen and McRae, Jeremy F. and {Van Kogelenberg}, Margriet and King, Daniel A. and Ambridge, Kirsty and Barrett, Daniel M. and Bayzetinova, Tanya and Bevan, A. Paul and Bragin, Eugene and Chatzimichali, Eleni A. and Gribble, Susan and Jones, Philip and Krishnappa, Netravathi and Mason, Laura E. and Miller, Ray and Morley, Katherine I. and Parthiban, Vijaya and Prigmore, Elena and Rajan, Diana and Sifrim, Alejandro and Swaminathan, G. Jawahar and Tivey, Adrian R. and Middleton, Anna and Parker, Michael and Carter, Nigel P. and Barrett, Jeffrey C. and Hurles, Matthew E. and Fitzpatrick, David R. and Firth, Helen V.},
doi = {10.1016/S0140-6736(14)61705-0},
issn = {1474547X},
journal = {The Lancet},
title = {{Genetic diagnosis of developmental disorders in the DDD study: A scalable analysis of genome-wide research data}},
year = {2015}
}
@misc{Buchanan2008,
abstract = {Two developments have sparked new directions in the genetics-to-genomics transition for research and medical applications: the advance of whole-genome assays by array or DNA sequencing technologies, and the discovery among human genomes of extensive submicroscopic genomic structural variation, including copy number variation. For health care to benefit from interpretation of genomic data, we need to know how these variants contribute to the phenotype of the individual. Research is revealing the spectrum, both in size and complexity, of structural genotypic variation, and its association with a broad range of human phenotypes. Genomic disorders associated with relatively large, recurrent contiguous variants have been recognized for some time, as have certain Mendelian traits associated with functional disruption of single genes by structural variation. More recent examples from phenotype- and genotype-driven studies demonstrate a greater level of complexity, with evidence of incremental dosage effects, gene interaction networks, buffering and modifiers, and position effects. Mechanisms underlying such variation are emerging to provide a handle on the bulk of human variation, which is associated with complex traits and adaptive potential. Interpreting genotypes for personalized health care and communicating knowledge to the individual will be significant challenges for genomics professionals.},
author = {Buchanan, Janet A. and Scherer, Stephen W.},
booktitle = {Genetics in Medicine},
doi = {10.1097/GIM.0b013e318183f848},
issn = {10983600},
keywords = {Autism,CNV,Complex traits,Copy number variants,Genome scanning,Structural variation},
title = {{Contemplating effects of genomic structural variation}},
year = {2008}
}
@article{Scherer2007,
abstract = {There has been an explosion of data describing newly recognized structural variants in the human genome. In the flurry of reporting, there has been no standard approach to collecting the data, assessing its quality or describing identified features. This risks becoming a rampant problem, in particular with respect to surveys of copy number variation and their application to disease studies. Here, we consider the challenges in characterizing and documenting genomic structural variants. From this, we derive recommendations for standards to be adopted, with the aim of ensuring the accurate presentation of this form of genetic variation to facilitate ongoing research.},
author = {Scherer, Stephen W. and Lee, Charles and Birney, Ewan and Altshuler, David M. and Eichler, Evan E. and Carter, Nigel P. and Hurles, Matthew E. and Feuk, Lars},
doi = {10.1038/ng2093},
issn = {15461718},
journal = {Nature Genetics},
title = {{Challenges and standards in integrating surveys of structural variation}},
year = {2007}
}
@article{Shaw-Smith2004,
abstract = {The underlying causes of learning disability and dysmorphic features in many patients remain unidentified despite extensive investigation. Routine karyotype analysis is not sensitive enough to detect subtle chromosome rearrangements (less than 5 Mb). The presence of subtle DNA copy number changes was investigated by array-CGH in 50 patients with learning disability and dysmorphism, employing a DNA microarray constructed from large insert clones spaced at approximately 1 Mb intervals across the genome. Twelve copy number abnormalities were identified in 12 patients (24{\%} of the total): seven deletions (six apparently de novo and one inherited from a phenotypically normal parent) and five duplications (one de novo and four inherited from phenotypically normal parents). Altered segments ranged in size from those involving a single clone to regions as large as 14 Mb. No recurrent deletion or duplication was identified within this cohort of patients. On the basis of these results, we anticipate that array-CGH will become a routine method of genome-wide screening for imbalanced rearrangements in children with learning disability.},
author = {Shaw-Smith, C. and Redon, R. and Rickman, L. and Rio, M. and Willatt, L. and Fiegler, H. and Firth, H. and Sanlaville, D. and Winter, R. and Colleaux, L. and Bobrow, M. and Carter, N. P.},
issn = {00222593},
journal = {Journal of Medical Genetics},
title = {{Microarray based comparative genomic hybridisation (array-CGH) detects submicroscopic chromosomal deletions and duplications in patients with learning disability/mental retardation and dysmorphic features}},
year = {2004}
}
@article{Shelton2015,
abstract = {{\"{i}}¿½ 2015 the American College of Gastroenterology All rights reserved. Proponents of personalized medicine predict that genetic information will provide pivotal perspectives for the prevention and management of complex disorders. Personalized medicine differs from traditional Western medicine, in that it focuses on more complex disorders that require mechanistic disease modeling and outcome simulation by integrating genomic risk, environmental stressors, and biomarkers as indicators of disease state. This information could be useful to guide targeted therapy and prevent pathologic outcomes. However, gaps exist in the process of linking the pieces together; currently, genetic data are seldom used to assist physicians in clinical decision making. With rapid growth in genetic data and the requirements for new paradigms for complex disorders comes the need to train professionals to understand and manage the impact of genetic information on patients within these clinical settings. Here we describe the challenges, controversies, and opportunities for genetics and genetic counselors in managing complex disorders and discuss the rationale for modifications in genetic counselor training and function. We conclude that a major paradigm shift is underway and a compelling functional, ethical, and financial argument can be made for employing properly trained genetic counselors to be strategically positioned within the health-care industries that are responsible for managing complex disorders.},
author = {Shelton, Celeste A. and Whitcomb, David C.},
doi = {10.1038/ctg.2015.46},
issn = {2155384X},
journal = {Clinical and Translational Gastroenterology},
title = {{Evolving roles for physicians and genetic counselors in managing complex genetic disorders}},
year = {2015}
}
@article{Groza2015b,
abstract = {Concept recognition tools rely on the availability of textual corpora to assess their performance and enable the identification of areas for improvement. Typically, corpora are developed for specific purposes, such as gene name recognition. Gene and protein name identification are longstanding goals of biomedical text mining, and therefore a number of different corpora exist. However, phenotypes only recently became an entity of interest for specialized concept recognition systems, and hardly any annotated text is available for performance testing and training. Here, we present a unique corpus, capturing text spans from 228 abstracts manually annotated with Human Phenotype Ontology (HPO) concepts and harmonized by three curators, which can be used as a reference standard for free text annotation of human phenotypes. Furthermore, we developed a test suite for standardized concept recognition error analysis, incorporating 32 different types of test cases corresponding to 2164 HPO concepts. Finally, three established phenotype concept recognizers (NCBO Annotator, OBO Annotator and Bio-LarK CR) were comprehensively evaluated, and results are reported against both the text corpus and the test suites. The gold standard and test suites corpora are available from http://bio-lark.org/hpo{\_}res.html. Database URL: http://bio-lark.org/hpo{\_}res.html.},
author = {Groza, Tudor and K{\"{o}}hler, Sebastian and Doelken, Sandra and Collier, Nigel and Oellrich, Anika and Smedley, Damian and Couto, Francisco M. and Baynam, Gareth and Zankl, Andreas and Robinson, Peter N.},
doi = {10.1093/database/bav005},
issn = {17580463},
journal = {Database},
title = {{Automatic concept recognition using the Human Phenotype Ontology reference and test suite corpora}},
year = {2015}
}
@article{Uh2008,
abstract = {Background: The statistical analysis of immunological data may be complicated because precise quantitative levels cannot always be determined. Values below a given detection limit may not be observed (nondetects), and data with nondetects are called left-censored. Since nondetects cannot be considered as missing at random, a statistician faced with data containing these nondetects must decide how to combine nondetects with detects. Till now, the common practice is to impute each nondetect with a single value such as a half of the detection limit, and to conduct ordinary regression analysis. The first aim of this paper is to give an overview of methods to analyze, and to provide new methods handling censored data other than an (ordinary) linear regression. The second aim is to compare these methods by simulation studies based on real data. Results: We compared six new and existing methods: deletion of nondetects, single substitution, extrapolation by regression on order statistics, multiple imputation using maximum likelihood estimation, tobit regression, and logistic regression. The deletion and extrapolation by regression on order statistics methods gave biased parameter estimates. The single substitution method underestimated variances, and logistic regression suffered loss of power. Based on simulation studies, we found that tobit regression performed well when the proportion of nondetects was less than 30{\%}, and that taken together the multiple imputation method performed best. Conclusion: Based on simulation studies, the newly developed multiple imputation method performed consistently well under different scenarios of various proportion of nondetects, sample sizes and even in the presence of heteroscedastic errors. {\textcopyright} 2008 Uh et al; licensee BioMed Central Ltd.},
author = {Uh, Hae Won and Hartgers, Franca C. and Yazdanbakhsh, Maria and Houwing-Duistermaat, Jeanine J.},
doi = {10.1186/1471-2172-9-59},
issn = {14712172},
journal = {BMC Immunology},
title = {{Evaluation of regression methods when immunological measurements are constrained by detection limits}},
year = {2008}
}
@misc{Ryu2014,
abstract = {The concept of personalized medicine has recently emerged as a promising way to address unmet medical needs. Due to the limitations of standard diagnostic and therapeutic strategies, the disease treatment is moving towards tailored treatment for individual patients, considering the inter-individual variability in therapeutic response. Theranostics, which involves the combination of therapy and diagnostic imaging into a single system, may fulfill the promise of personalized medicine. By integrating molecular imaging functionalities into therapy, theranostic approach could be advantageous in therapy selection, treatment planning, objective response monitoring and follow-up therapy planning based on the specific molecular characteristics of a disease. Although the field of therapy and imaging of its response have been independently developed thus far, developing imaging strategies can be fully exploited to revolutionize the theranostic systems in combination with the therapy modality. In this review, we describe the recent advances in molecular imaging technologies that have been specifically developed to evaluate the therapeutic efficacy for theranostic purposes. {\textcopyright} 2014 Published by Elsevier B.V.},
author = {Ryu, Ju Hee and Lee, Sangmin and Son, Sohee and Kim, Sun Hwa and Leary, James F. and Choi, Kuiwon and Kwon, Ick Chan},
booktitle = {Journal of Controlled Release},
doi = {10.1016/j.jconrel.2014.04.027},
issn = {18734995},
keywords = {Molecular imaging,Monitoring response,Personalized medicine,Theranostics},
title = {{Theranostic nanoparticles for future personalized medicine}},
year = {2014}
}
@misc{Robinson2012,
abstract = {In medical contexts, the word "phenotype" is used to refer to some deviation from normal morphology, physiology, or behavior. The analysis of phenotype plays a key role in clinical practice and medical research, and yet phenotypic descriptions in clinical notes and medical publications are often imprecise. Deep phenotyping can be defined as the precise and comprehensive analysis of phenotypic abnormalities in which the individual components of the phenotype are observed and described. The emerging field of precision medicine aims to provide the best available care for each patient based on stratification into disease subclasses with a common biological basis of disease. The comprehensive discovery of such subclasses, as well as the translation of this knowledge into clinical care, will depend critically upon computational resources to capture, store, and exchange phenotypic data, and upon sophisticated algorithms to integrate it with genomic variation, omics profiles, and other clinical information. This special issue of Human Mutation offers a number of articles describing computational solutions for current challenges in deep phenotyping, including semantic and technical standards for phenotype and disease data, digital imaging for facial phenotype analysis, model organism phenotypes, and databases for correlating phenotypes with genomic variation.},
author = {Robinson, Peter N.},
booktitle = {Human Mutation},
doi = {10.1002/humu.22080},
issn = {10597794},
keywords = {Bioinformatics,Genomics,Genotype,Medical genetics,Phenotype,Precision medicine},
title = {{Deep phenotyping for precision medicine}},
year = {2012}
}
@article{Groza2015,
abstract = {Concept recognition tools rely on the availability of textual corpora to assess their performance and enable the identification of areas for improvement. Typically, corpora are developed for specific purposes, such as gene name recognition. Gene and protein name identification are longstanding goals of biomedical text mining, and therefore a number of different corpora exist. However, phenotypes only recently became an entity of interest for specialized concept recognition systems, and hardly any annotated text is available for performance testing and training. Here, we present a unique corpus, capturing text spans from 228 abstracts manually annotated with Human Phenotype Ontology (HPO) concepts and harmonized by three curators, which can be used as a reference standard for free text annotation of human phenotypes. Furthermore, we developed a test suite for standardized concept recognition error analysis, incorporating 32 different types of test cases corresponding to 2164 HPO concepts. Finally, three established phenotype concept recognizers (NCBO Annotator, OBO Annotator and Bio-LarK CR) were comprehensively evaluated, and results are reported against both the text corpus and the test suites. The gold standard and test suites corpora are available from http://bio-lark.org/hpo{\_}res.html. Database URL: http://bio-lark.org/hpo{\_}res.html.},
author = {Groza, Tudor and K{\"{o}}hler, Sebastian and Doelken, Sandra and Collier, Nigel and Oellrich, Anika and Smedley, Damian and Couto, Francisco M. and Baynam, Gareth and Zankl, Andreas and Robinson, Peter N.},
doi = {10.1093/database/bav005},
issn = {17580463},
journal = {Database},
title = {{Automatic concept recognition using the Human Phenotype Ontology reference and test suite corpora}},
year = {2015}
}
@misc{Wei2015,
abstract = {The convergence of two rapidly developing technologies - high-throughput genotyping and electronic health records (EHRs) - gives scientists an unprecedented opportunity to utilize routine healthcare data to accelerate genomic discovery. Institutions and healthcare systems have been building EHR-linked DNA biobanks to enable such a vision. However, the precise extraction of detailed disease and drug-response phenotype information hidden in EHRs is not an easy task. EHR-based studies have successfully replicated known associations, made new discoveries for diseases and drug response traits, rapidly contributed cases and controls to large meta-analyses, and demonstrated the potential of EHRs for broad-based phenome-wide association studies. In this review, we summarize the advantages and challenges of repurposing EHR data for genetic research. We also highlight recent notable studies and novel approaches to provide an overview of advanced EHR-based phenotyping.},
author = {Wei, Wei Qi and Denny, Joshua C.},
booktitle = {Genome Medicine},
doi = {10.1186/s13073-015-0166-y},
issn = {1756994X},
title = {{Extracting research-quality phenotypes from electronic health records to support precision medicine}},
year = {2015}
}
@article{Fowlkes1988,
abstract = {No abstract is available for this item.},
author = {Fowlkes, E. B. and Gnanadesikan, R. and Kettenring, J. R.},
doi = {10.1007/BF01897164},
issn = {01764268},
journal = {Journal of Classification},
keywords = {Cluster analysis of two-mode data,Interactive data analysis,Pillai trace statistic,Variable selection,scaling of variables},
title = {{Variable selection in clustering}},
year = {1988}
}
@article{Yu2012,
abstract = {Increasing quantitative data generated from transcriptomics and proteomics require integrative strategies for analysis. Here, we present an R package, clusterProfiler that automates the process of biological-term classification and the enrichment analysis of gene clusters. The analysis module and visualization module were combined into a reusable workflow. Currently, clusterProfiler supports three species, including humans, mice, and yeast. Methods provided in this package can be easily extended to other species and ontologies. The clusterProfiler package is released under Artistic-2.0 License within Bioconductor project. The source code and vignette are freely available at http://bioconductor.org/packages/release/bioc/html/clusterProfiler.html. {\textcopyright} 2012 Mary Ann Liebert, Inc.},
author = {Yu, Guangchuang and Wang, Li Gen and Han, Yanyan and He, Qing Yu},
doi = {10.1089/omi.2011.0118},
issn = {15362310},
journal = {OMICS A Journal of Integrative Biology},
pmid = {22455463},
title = {{ClusterProfiler: An R package for comparing biological themes among gene clusters}},
year = {2012}
}
@incollection{Kaur2017,
abstract = {Precision medicine (PM) can be defined as an approach toward prevention and treatment of disease by development of diagnostics and therapies delivering maximum effectiveness by considering individual gene variability, integrating clinical and molecular information and factors like environment and lifestyle. PM has already delivered success in targeted therapies for cancer and cystic fibrosis in patients having the common casual genotypes. Phenotyping, an integral part of PM, is aimed at translating the data generated at cellular and molecular levels into clinically relevant information. In the era of PM, deep phenotyping is done using detailed and precise examination of disease and integration of this data with genomic variation and clinical information. Personalized nanomedicine involving individualized drug selection and dosage profiling in combination with clinical and molecular biomarkers can ensure maximal efficacy and safety of treatment. The major hindrance toward the development of such therapies is the handling of the "Big Data," to keep the databases updated. Robust automated data mining tools are being developed to extract information regarding genes, variations, and their association with diseases.},
author = {Kaur, Jaspreet and Rahat, B. and Thakur, S. and Kaur, Jyotdeep},
booktitle = {Progress and Challenges in Precision Medicine},
doi = {10.1016/B978-0-12-809411-2.00015-5},
isbn = {9780128095027},
keywords = {Clinical variants,Genomic variants,Phenotyping,Precision cancer medicine,Precision nanomedicine,Variant databases},
title = {{Trends in Precision Medicine}},
year = {2017}
}
@article{Singleton2003,
abstract = {Mutations in the ?-synuclein gene (SNCA)inthe Contursi kindred (1) implicated this gene in Parkinson's disease (PD). Subsequently, ?- synuclein was identified as the major component of Lewy bodies, the pathological hallmark of PD, and of glial cell cytoplasmic inclusions (2). cM (D4S2367–D4S1560), with a multipoint LOD of 3.50 at D4S2460. The SNCA genotypes were inconsistent with previous data, leading to initial exclusion; re-evaluation of the original linkage revealed a sample swap. Resequencing of SNCA failed to reveal pathogenic mutations},
author = {Singleton, A. B. and Farrer, M. and Johnson, J. and Singleton, A. and Hague, S. and Kachergus, J. and Hulihan, M. and Peuralinna, T. and Dutra, A. and Nussbaum, R. and Lincoln, S. and Crawley, A. and Hanson, M. and Maraganore, D. and Adler, C. and Cookson, M. R. and Muenter, M. and Baptista, M. and Miller, D. and Blancato, J. and Hardy, J. and Gwinn-Hardy, K.},
doi = {10.1126/science.1090278},
issn = {00368075},
journal = {Science},
title = {{$\alpha$-Synuclein Locus Triplication Causes Parkinson's Disease}},
year = {2003}
}
@techreport{EURORDIS2007,
author = {EURORDIS},
booktitle = {Fact sheet EurordisCare},
title = {{Survey of the delay in diagnosis for 8 rare diseases in Europe}},
volume = {2},
year = {2007}
}
@article{Gonzalez2005,
abstract = {Segmental duplications in the human genome are selectively enriched for genes involved in immunity, although the phenotypic consequences for host defense are unknown. We show that there are significant interindividual and interpopulation differences in the copy number of a segmental duplication encompassing the gene encoding CCL3L1 (MIP-1$\alpha$P), a potent human immunodeficiency virus-1 (HIV-1)-suppressive chemokine and ligand for the HIV coreceptor CCR5. Possession of a CCL3L1 copy number lower than the population average is associated with markedly enhanced HIV/acquired immunodeficiency syndrome (AIDS) susceptibility. This susceptibility is even greater in individuals who also possess disease-accelerating CCR5 genotypes. This relationship between CCL3L1 dose and altered HIV/AIDS susceptibility points to a central role for CCL3L1 in HIV/AIDS pathogenesis and indicates that differences in the dose of immune response genes may constitute a genetic basis for variable responses to infectious diseases.},
author = {Gonzalez, Enrique and Kulkarni, Hemant and Bolivar, Hector and Mangano, Andrea and Sanchez, Racquel and Catano, Gabriel and Nibbs, Robert J. and Freedman, Barry I. and Quinones, Marlon P. and Bamshad, Michael J. and Murthy, Krishna K. and Rovin, Brad H. and Bradley, William and Clark, Robert A. and Anderson, Stephanie A. and O'Connell, Robert J. and Agan, Brian K. and Ahuja, Seema S. and Bologna, Rosa and Sen, Luisa and Dolan, Matthew J. and Ahuja, Sunil K.},
doi = {10.1126/science.1101160},
issn = {00368075},
journal = {Science},
title = {{The influence of CCL3L1 gene-containing segmental duplications on HIV-1/AIDS susceptibility}},
year = {2005}
}
@article{Makova2003,
abstract = {Microarray gene expression data provide a wealth of information for elucidating the mode and tempo of molecular evolution. In the present study, we analyze the spatial expression pattern of human duplicate gene pairs by using oligonucleotide microarray data, and study the relationship between coding sequence divergence and expression divergence. First, we find a strong positive correlation between the proportion of duplicate gene pairs with divergent expression (as presence or absence of expression in a tissue) and both synonymous (K S  and nonsynonymous divergence (K A ). The divergence of gene expression between human duplicate genes is rapid, probably faster than that between yeast duplicates in terms of generations. Second, we compute the correlation coefficient (R) between the expression levels of duplicate genes in different tissues and find a significant negative correlation between R and K S . There is also a negative correlation between R and K A , when K A  ≤ 0.2. These results indicate that protein sequence divergence and divergence of spatial expression pattern are initially coupled. Finally, we compare the functions of those duplicate genes that show rapid divergence in spatial expression pattern with the functions of those duplicate genes that show no or little divergence in spatial expression.},
author = {Makova, Kateryna D. and Li, Wen Hsiung},
doi = {10.1101/gr.1133803},
issn = {10889051},
journal = {Genome Research},
title = {{Divergence in the spatial pattern of gene expression between human duplicate genes}},
year = {2003}
}
@article{Durinck2009,
abstract = {Genomic experiments produce multiple views of biological systems, among them are DNA sequence and copy number variation, and mRNA and protein abundance. Understanding these systems needs integrated bioinformatic analysis. Public databases such as Ensembl provide relationships and mappings between the relevant sets of probe and target molecules. However, the relationships can be biologically complex and the content of the databases is dynamic. We demonstrate how to use the computational environment R to integrate and jointly analyze experimental datasets, employing BioMart web services to provide the molecule mappings. We also discuss typical problems that are encountered in making gene-to-transcript-to-protein mappings. The approach provides a flexible, programmable and reproducible basis for state-of-the-art bioinformatic data integration.},
author = {Durinck, Steffen and Spellman, Paul T. and Birney, Ewan and Huber, Wolfgang},
doi = {10.1038/nprot.2009.97},
issn = {17542189},
journal = {Nature Protocols},
title = {{Mapping identifiers for the integration of genomic datasets with the R/ Bioconductor package biomaRt}},
year = {2009}
}
@incollection{Meghanathan2017,
abstract = {A book discussing the use of Breadth-First search.},
author = {Meghanathan, Natarajan},
booktitle = {Routing Protocols and Graph Theory Algorithms for Mobile Ad Hoc Networks},
doi = {10.4018/978-1-5225-2227-0.les3},
title = {{Breadth First Search}},
year = {2017}
}
@article{Sebat2004,
abstract = {The extent to which large duplications and deletions contribute to human genetic variation and diversity is unknown. Here, we show that large-scale copy number polymorphisms (CNPs) (about 100 kilobases and greater) contribute substantially to genomic variation between normal humans. Representational oligonucleotide microarray analysis of 20 individuals revealed a total of 221 copy number differences representing 76 unique CNPs. On average, individuals differed by 11 CNPs, and the average length of a CNP interval was 465 kilobases. We observed copy number variation of 70 different genes within CNP intervals, including genes involved in neurological function, regulation of cell growth, regulation of metabolism, and several genes known to be associated with disease.},
author = {Sebat, Jonathan and Lakshmi, B. and Troge, Jennifer and Alexander, Joan and Young, Janet and Lundin, P{\"{a}}r and M{\aa}n{\'{e}}r, Susanne and Massa, Hillary and Walker, Megan and Chi, Maoyen and Navin, Nicholas and Lucito, Robert and Healy, John and Hicks, James and Ye, Kenny and Reiner, Andrew and Gilliam, T. Conrad and Trask, Barbara and Patterson, Nick and Zetterberg, Anders and Wigler, Michael},
doi = {10.1126/science.1098918},
issn = {00368075},
journal = {Science},
title = {{Large-scale copy number polymorphism in the human genome}},
year = {2004}
}
@article{Rath2012,
abstract = {Rare disorders are scarcely represented in international classifications and therefore invisible in information systems. One of the major needs in health information systems and for research is to share and/or to integrate data coming from heterogeneous sources with diverse reference terminologies. ORPHANET (www.orpha.net) is a multilingual information portal on rare diseases and orphan drugs. Orphanet information system is supported by a relational database built around the concept of rare disorders. Representation of rare diseases in Orphanet encompasses levels of increasing complexity: lexical (multilingual terminology), nosological (multihierarchical classifications), relational (annotations-epidemiological data-and classes of objects-genes, manifestations, and orphan drugs-integrated in a relational database), and interoperational (semantic interoperability). Rare disorders are mapped to International Classification of Diseases (10th version), SNOMED CT, MeSH, MedDRA, and UMLS. Genes are cross-referenced with HGNC, UniProt, OMIM, and Genatlas. A suite of tools allow for extraction of massive datasets giving different views that can be used in bioinformatics to answer complex questions, intended to serve the needs of researchers and the pharmaceutical industry in developing medicinal products for rare diseases. An ontology is under development. The Orphanet nomenclature is at the crossroads of scientific data repositories and of clinical terminology standards, and is suitable to be used as a standard terminology.},
author = {Rath, Ana and Olry, Annie and Dhombres, Ferdinand and Brandt, Maja Mili{\v{c}}i{\'{c}} and Urbero, Bruno and Ayme, Segolene},
doi = {10.1002/humu.22078},
issn = {10597794},
journal = {Human Mutation},
keywords = {Classification,Interoperability,Nosology,Ontology,Rare diseases,Relational database},
title = {{Representation of rare diseases in health information systems: The orphanet approach to serve a wide range of end users}},
year = {2012}
}
@misc{Bick2011,
abstract = {PURPOSE OF REVIEW: The purpose of this review is to describe the new DNA sequencing technologies referred to as next-generation sequencing (NGS). These new methods are becoming central to research in human disease and are starting to be used in routine clinical care. RECENT FINDINGS: Advances in instrumentation have dramatically reduced the cost of DNA sequencing. An individual's entire genome can now be sequenced for {\$}7500. In addition, the software needed to analyze and help interpret this data is rapidly improving. This technology has been used by researchers to discover new genetic disorders and new disease associations. In the clinic, it can define the etiology in patients with undiagnosed genetic disorders and identify mutations in a cancer to help guide chemotherapy. SUMMARY: Here we discuss how whole-exome sequencing and whole-genome sequencing are used in basic research and clinical care. These new techniques promise to speed research and affect how healthcare is delivered. {\textcopyright} 2011 Wolters Kluwer Health | Lippincott Williams {\&}Wilkins.},
author = {Bick, David and Dimmock, David},
booktitle = {Current Opinion in Pediatrics},
doi = {10.1097/MOP.0b013e32834b20ec},
issn = {10408703},
keywords = {DNA,exome,genome,next-generation,sequencing},
title = {{Whole exome and whole genome sequencing}},
year = {2011}
}
@article{Jain2010,
author = {Jain, Kewal},
doi = {10.2165/11536240-000000000-00000.},
journal = {Molecular diagnosis {\&} therapy},
number = {141},
pages = {7},
title = {{Innovative Diagnostic Technologies and Their Significance for Personalized Medicine}},
volume = {14},
year = {2010}
}
@article{Clancy2008,
author = {Clancy, S.},
journal = {Nature Education},
number = {1},
pages = {95},
title = {{Copy Number Variation}},
volume = {1},
year = {2008}
}
@article{Boyle2004,
abstract = {Summary: GO::TermFinder comprises a set of object-oriented Perl modules for accessing Gene Ontology (GO) information and evaluating and visualizing the collective annotation of a list of genes to GO terms. It can be used to draw conclusions from microarray and other biological data, calculating the statistical significance of each annotation. GO::TermFinder can be used on any system on which Perl can be run, either as a command line application, in single or batch mode, or as a web-based CGI script. {\textcopyright} Oxford University Press 2004; all rights reserved.},
author = {Boyle, Elizabeth I. and Weng, Shuai and Gollub, Jeremy and Jin, Heng and Botstein, David and Cherry, J. Michael and Sherlock, Gavin},
doi = {10.1093/bioinformatics/bth456},
issn = {13674803},
journal = {Bioinformatics},
pmid = {15297299},
title = {{GO::TermFinder - Open source software for accessing Gene Ontology information and finding significantly enriched Gene Ontology terms associated with a list of genes}},
year = {2004}
}
@article{A.2015,
abstract = {The 1000 Genomes Project set out to provide a comprehensive description of common human genetic variation by applying whole-genome sequencing to a diverse set of individuals from multiple populations. Here we report completion of the project, having reconstructed the genomes of 2,504 individuals from 26 populations using a combination of low-coverage whole-genome sequencing, deep exome sequencing, and dense microarray genotyping. We characterized a broad spectrum of genetic variation, in total over 88 million variants (84.7 million single nucleotide polymorphisms (SNPs), 3.6 million short insertions/deletions (indels), and 60,000 structural variants), all phased onto high-quality haplotypes. This resource includes {\textgreater}99{\%} of SNP variants with a frequency of {\textgreater}1{\%} for a variety of ancestries. We describe the distribution of genetic variation across the global sample, and discuss the implications for common disease studies.},
author = {A., Auton and G.R., Abecasis and D.M., Altshuler and R.M., Durbin and D.R., Bentley and A., Chakravarti and A.G., Clark and P., Donnelly and E.E., Eichler and P., Flicek and S.B., Gabriel and R.A., Gibbs and E.D., Green and M.E., Hurles and B.M., Knoppers and J.O., Korbel and E.S., Lander and C., Lee and H., Lehrach and E.R., Mardis and G.T., Marth and G.A., McVean and D.A., Nickerson and J.P., Schmidt and S.T., Sherry and J., Wang and R.K., Wilson and E., Boerwinkle and H., Doddapaneni and Y., Han and V., Korchina and C., Kovar and S., Lee and D., Muzny and J.G., Reid and Y., Zhu and Y., Chang and Q., Feng and X., Fang and X., Guo and M., Jian and H., Jiang and X., Jin and T., Lan and G., Li and J., Li and Y., Li and S., Liu and X., Liu and Y., Lu and X., Ma and M., Tang and B., Wang and G., Wang and H., Wu and R., Wu and X., Xu and Y., Yin and D., Zhang and W., Zhang and J., Zhao and M., Zhao and X., Zheng and N., Gupta and N., Gharani and L.H., Toji and N.P., Gerry and A.M., Resch and J., Barker and L., Clarke and L., Gil and S.E., Hunt and G., Kelman and E., Kulesha and R., Leinonen and W.M., McLaren and R., Radhakrishnan and A., Roa and D., Smirnov and R.E., Smith and I., Streeter and A., Thormann and I., Toneva and B., Vaughan and X., Zheng-Bradley and R., Grocock and S., Humphray and T., James and Z., Kingsbury and R., Sudbrak and M.W., Albrecht and V.S., Amstislavskiy and T.A., Borodina and M., Lienhard and F., Mertes and M., Sultan and B., Timmermann and M.-L., Yaspo and L., Fulton and V., Ananiev and Z., Belaia and D., Beloslyudtsev and N., Bouk and C., Chen and D., Church and R., Cohen and C., Cook and J., Garner and T., Hefferon and M., Kimelman and C., Liu and J., Lopez and P., Meric and C., O'Sullivan and Y., Ostapchuk and L., Phan and S., Ponomarov and V., Schneider and E., Shekhtman and K., Sirotkin and D., Slotta and H., Zhang and S., Balasubramaniam and J., Burton and P., Danecek and T.M., Keane and A., Kolb-Kokocinski and S., McCarthy and J., Stalker and M., Quail and C.J., Davies and J., Gollub and T., Webster and B., Wong and Y., Zhan and C.L., Campbell and Y., Kong and A., Marcketta and F., Yu and L., Antunes and M., Bainbridge and A., Sabo and Z., Huang and L.J.M., Coin and L., Fang and Q., Li and Z., Li and H., Lin and B., Liu and R., Luo and H., Shao and Y., Xie and C., Ye and C., Yu and F., Zhang and H., Zheng and H., Zhu and C., Alkan and E., Dal and F., Kahveci and E.P., Garrison and D., Kural and W.-P., Lee and W.F., Leong and M., Stromberg and A.N., Ward and J., Wu and M., Zhang and M.J., Daly and M.A., DePristo and R.E., Handsaker and E., Banks and G., Bhatia and G., Del Angel and G., Genovese and H., Li and S., Kashin and S.A., McCarroll and J.C., Nemesh and R.E., Poplin and S.C., Yoon and J., Lihm and V., Makarov and S., Gottipati and A., Keinan and J.L., Rodriguez-Flores and T., Rausch and M.H., Fritz and A.M., St{\"{u}}tz and K., Beal and A., Datta and J., Herrero and G.R.S., Ritchie and D., Zerbino and P.C., Sabeti and I., Shlyakhter and S.F., Schaffner and J., Vitti and D.N., Cooper and E.V., Ball and P.D., Stenson and B., Barnes and M., Bauer and R.K., Cheetham and A., Cox and M., Eberle and S., Kahn and L., Murray and J., Peden and R., Shaw and E.E., Kenny and M.A., Batzer and M.K., Konkel and J.A., Walker and D.G., MacArthur and M., Lek and R., Herwig and L., Ding and D.C., Koboldt and D., Larson and K., Ye and S., Gravel and A., Swaroop and E., Chew and T., Lappalainen and Y., Erlich and M., Gymrek and T.F., Willems and J.T., Simpson and M.D., Shriver and J.A., Rosenfeld and C.D., Bustamante and S.B., Montgomery and F.M., De La Vega and J.K., Byrnes and A.W., Carroll and M.K., DeGorter and P., Lacroute and B.K., Maples and A.R., Martin and A., Moreno-Estrada and S.S., Shringarpure and F., Zakharia and E., Halperin and Y., Baran and E., Cerveira and J., Hwang and A., Malhotra and D., Plewczynski and K., Radew and M., Romanovitch and C., Zhang and F.C.L., Hyland and D.W., Craig and A., Christoforides and N., Homer and T., Izatt and A.A., Kurdoglu and S.A., Sinari and K., Squire and C., Xiao and J., Sebat and D., Antaki and M., Gujral and A., Noor and K., Ye and E.G., Burchard and R.D., Hernandez and C.R., Gignoux and D., Haussler and S.J., Katzman and W.J., Kent and B., Howie and A., Ruiz-Linares and E.T., Dermitzakis and S.E., Devine and H.M., Kang and J.M., Kidd and T., Blackwell and S., Caron and W., Chen and S., Emery and L., Fritsche and C., Fuchsberger and G., Jun and B., Li and R., Lyons and C., Scheller and C., Sidore and S., Song and E., Sliwerska and D., Taliun and A., Tan and R., Welch and M.K., Wing and X., Zhan and P., Awadalla and A., Hodgkinson and Y., Li and X., Shi and A., Quitadamo and G., Lunter and J.L., Marchini and S., Myers and C., Churchhouse and O., Delaneau and A., Gupta-Hinch and W., Kretzschmar and Z., Iqbal and I., Mathieson and A., Menelaou and A., Rimmer and D.K., Xifara and T.K., Oleksyk and Y., Fu and X., Liu and M., Xiong and L., Jorde and D., Witherspoon and J., Xing and B.L., Browning and S.R., Browning and F., Hormozdiari and P.H., Sudmant and E., Khurana and C., Tyler-Smith and C.A., Albers and Q., Ayub and Y., Chen and V., Colonna and L., Jostins and K., Walter and Y., Xue and M.B., Gerstein and A., Abyzov and S., Balasubramanian and J., Chen and D., Clarke and Y., Fu and A.O., Harmanci and M., Jin and D., Lee and J., Liu and X.J., Mu and J., Zhang and Y., Zhang and C., Hartl and K., Shakir and J., Degenhardt and S., Meiers and B., Raeder and F.P., Casale and O., Stegle and E.-W., Lameijer and I., Hall and V., Bafna and J., Michaelson and E.J., Gardner and R.E., Mills and G., Dayama and K., Chen and X., Fan and Z., Chong and T., Chen and M.J., Chaisson and J., Huddleston and M., Malig and B.J., Nelson and N.F., Parrish and B., Blackburne and S.J., Lindsay and Z., Ning and Y., Zhang and H., Lam and C., Sisu and D., Challis and U.S., Evani and J., Lu and U., Nagaswamy and J., Yu and W., Li and L., Habegger and H., Yu and F., Cunningham and I., Dunham and K., Lage and J.B., Jespersen and H., Horn and D., Kim and R., Desalle and A., Narechania and M.A.W., Sayres and F.L., Mendez and G.D., Poznik and P.A., Underhill and D., Mittelman and R., Banerjee and M., Cerezo and T.W., Fitzgerald and S., Louzada and A., Massaia and F., Yang and D., Kalra and W., Hale and X., Dan and K.C., Barnes and C., Beiswanger and H., Cai and H., Cao and B., Henn and D., Jones and J.S., Kaye and A., Kent and A., Kerasidou and R., Mathias and P.N., Ossorio and M., Parker and C.N., Rotimi and C.D., Royal and K., Sandoval and Y., Su and Z., Tian and S., Tishkoff and M., Via and Y., Wang and H., Yang and L., Yang and J., Zhu and W., Bodmer and G., Bedoya and Z., Cai and Y., Gao and J., Chu and L., Peltonen and A., Garcia-Montero and A., Orfao and J., Dutil and J.C., Martinez-Cruzado and R.A., Mathias and A., Hennis and H., Watson and C., McKenzie and F., Qadri and R., LaRocque and X., Deng and D., Asogun and O., Folarin and C., Happi and O., Omoniwa and M., Stremlau and R., Tariyal and M., Jallow and F.S., Joof and T., Corrah and K., Rockett and D., Kwiatkowski and J., Kooner and T.T., Hien and S.J., Dunstan and N., ThuyHang and R., Fonnie and R., Garry and L., Kanneh and L., Moses and J., Schieffelin and D.S., Grant and C., Gallo and G., Poletti and D., Saleheen and A., Rasheed and L.D., Brooks and A.L., Felsenfeld and J.E., McEwen and Y., Vaydylevich and A., Duncanson and M., Dunn and J.A., Schloss},
doi = {10.1038/nature15393 LK  - http://sfx.aub.aau.dk/sfxaub?sid=EMBASE&issn=14764687&id=doi:10.1038%2Fnature15393&atitle=A+global+reference+for+human+genetic+variation&stitle=Nature&title=Nature&volume=526&issue=7571&spage=68&epage=74&aulast=Auton&aufirst=Adam&auinit=A.&aufull=Auton+A.&coden=NATUA&isbn=&pages=68-74&date=2015&auinit1=A&auinitm=},
issn = {1476-4687},
journal = {Nature},
keywords = {demography,gene frequency,gene linkage disequilibrium,gene structure,genetic association,genetic variability,genotype,haplotype,human,human genetics,human genome,indel mutation,major clinical study,population genetics,population structure,priority journal,promoter region,quantitative trait locus,retroposon,review,single nucleotide polymorphism},
title = {{A global reference for human genetic variation}},
year = {2015}
}
@misc{Metzker2010,
abstract = {Demand has never been greater for revolutionary technologies that deliver fast, inexpensive and accurate genome information. This challenge has catalysed the development of next-generation sequencing (NGS) technologies. The inexpensive production of large volumes of sequence data is the primary advantage over conventional methods. Here, I present a technical review of template preparation, sequencing and imaging, genome alignment and assembly approaches, and recent advances in current and near-term commercially available NGS instruments. I also outline the broad range of applications for NGS technologies, in addition to providing guidelines for platform selection to address biological questions of interest.},
author = {Metzker, Michael L.},
booktitle = {Nature Reviews Genetics},
doi = {10.1038/nrg2626},
issn = {14710056},
title = {{Sequencing technologies the next generation}},
year = {2010}
}
@article{Dang2008,
abstract = {Despite the significance of haploinsufficiency in human disease, no systematic study has been reported into the types of genes that are haploinsufficient in human, or into the mechanisms that commonly lead to their deletion and to the expression of the haploinsufficient phenotype. We have applied a rigorous text-searching and database-mining strategy to extract, as comprehensively as possible, from PubMed and OMIM an annotated list of currently known human haploinsufficient genes, including their functions and associated diseases. Gene-set enrichment analysis shows that genes-encoding transcription factors, and genes that function in development, the cell cycle, and nucleic acid metabolism are overrepresented among haploinsufficient genes in human. Many of the phenotypes associated with loss-of-function or deletion of one copy of a haploinsufficient gene describe mental retardation, developmental or metabolic disorders, or tumourigenesis. We also found that haploinsufficient genes are less likely than the complete set of human genes to be situated between pairs of segmental duplications (SDs) that are in close proximity to each other on the same chromosome. Given that SDs can initiate non-allelic homologous recombination (NAHR) and the deletion of adjacent genomic regions, this suggests that the location of haploinsufficient genes between SD pairs, from whence they may suffer intra-genomic rearrangement and loss, is selectively disadvantageous. We describe a custom-made Java visualization tool, HaploGeneMapper, to aid in visualizing the proximity of human haploinsufficient genes to SDs and to enable identification of haploinsufficient genes that are vulnerable to NAHR-mediated deletion.},
author = {Dang, Vinh T. and Kassahn, Karin S. and Marcos, Andr{\'{e}}s Esteban and Ragan, Mark A.},
doi = {10.1038/ejhg.2008.111},
issn = {10184813},
journal = {European Journal of Human Genetics},
title = {{Identification of human haploinsufficient genes and their genomic proximity to segmental duplications}},
year = {2008}
}
@article{Kohler2017,
abstract = {Deep phenotyping has been defined as the precise and comprehensive analysis of phenotypic abnormalities in which the individual components of the phenotype are observed and described. The three components of the Human Phenotype Ontology (HPO; www.human-phenotype-ontology.org) project are the phenotype vocabulary, disease-phenotype annotations and the algorithms that operate on these. These components are being used for computational deep phenotyping and precision medicine as well as integration of clinical data into translational research. The HPO is being increasingly adopted as a standard for phenotypic abnormalities by diverse groups such as international rare disease organizations, registries, clinical labs, biomedical resources, and clinical software tools and will thereby contribute toward nascent efforts at global data exchange for identifying disease etiologies. This update article reviews the progress of the HPO project since the debut Nucleic Acids Research database article in 2014, including specific areas of expansion such as common (complex) disease, new algorithms for phenotype driven genomic discovery and diagnostics, integration of cross-species mapping efforts with the Mammalian Phenotype Ontology, an improved quality control pipeline, and the addition of patient-friendly terminology.},
author = {K{\"{o}}hler, Sebastian and Vasilevsky, Nicole A. and Engelstad, Mark and Foster, Erin and McMurry, Julie and Aym{\'{e}}, S{\'{e}}gol{\`{e}}ne and Baynam, Gareth and Bello, Susan M. and Boerkoel, Cornelius F. and Boycott, Kym M. and Brudno, Michael and Buske, Orion J. and Chinnery, Patrick F. and Cipriani, Valentina and Connell, Laureen E. and Dawkins, Hugh J.S. and DeMare, Laura E. and Devereau, Andrew D. and {De Vries}, Bert B.A. and Firth, Helen V. and Freson, Kathleen and Greene, Daniel and Hamosh, Ada and Helbig, Ingo and Hum, Courtney and J{\"{a}}hn, Johanna A. and James, Roger and Krause, Roland and Laulederkind, Stanley J.F. and Lochm{\"{u}}ller, Hanns and Lyon, Gholson J. and Ogishima, Soichi and Olry, Annie and Ouwehand, Willem H. and Pontikos, Nikolas and Rath, Ana and Schaefer, Franz and Scott, Richard H. and Segal, Michael and Sergouniotis, Panagiotis I. and Sever, Richard and Smith, Cynthia L. and Straub, Volker and Thompson, Rachel and Turner, Catherine and Turro, Ernest and Veltman, Marijcke W.M. and Vulliamy, Tom and Yu, Jing and {Von Ziegenweidt}, Julie and Zankl, Andreas and Z{\"{u}}chner, Stephan and Zemojtel, Tomasz and Jacobsen, Julius O.B. and Groza, Tudor and Smedley, Damian and Mungall, Christopher J. and Haendel, Melissa and Robinson, Peter N.},
doi = {10.1093/nar/gkw1039},
issn = {13624962},
journal = {Nucleic Acids Research},
title = {{The human phenotype ontology in 2017}},
year = {2017}
}
@article{Redon2006,
abstract = {Copy number variation (CNV) of DNA sequences is functionally significant but has yet to be fully ascertained. We have constructed a first-generation CNV map of the human genome through the study of 270 individuals from four populations with ancestry in Europe, Africa or Asia (the HapMap collection). DNA from these individuals was screened for CNV using two complementary technologies: single-nucleotide polymorphism (SNP) genotyping arrays, and clone-based comparative genomic hybridization. A total of 1,447 copy number variable regions (CNVRs), which can encompass overlapping or adjacent gains or losses, covering 360 megabases (12{\%} of the genome) were identified in these populations. These CNVRs contained hundreds of genes, disease loci, functional elements and segmental duplications. Notably, the CNVRs encompassed more nucleotide content per genome than SNPs, underscoring the importance of CNV in genetic diversity and evolution. The data obtained delineate linkage disequilibrium patterns for many CNVs, and reveal marked variation in copy number among populations. We also demonstrate the utility of this resource for genetic disease studies.},
author = {Redon, Richard and Ishikawa, Shumpei and Fitch, Karen R. and Feuk, Lars and Perry, George H. and Andrews, T. Daniel and Fiegler, Heike and Shapero, Michael H. and Carson, Andrew R. and Chen, Wenwei and Cho, Eun Kyung and Dallaire, Stephanie and Freeman, Jennifer L. and Gonz{\'{a}}lez, Juan R. and Gratac{\`{o}}s, M{\`{o}}nica and Huang, Jing and Kalaitzopoulos, Dimitrios and Komura, Daisuke and MacDonald, Jeffrey R. and Marshall, Christian R. and Mei, Rui and Montgomery, Lyndal and Nishimura, Kunihiro and Okamura, Kohji and Shen, Fan and Somerville, Martin J. and Tchinda, Joelle and Valsesia, Armand and Woodwark, Cara and Yang, Fengtang and Zhang, Junjun and Zerjal, Tatiana and Zhang, Jane and Armengol, Lluis and Conrad, Donald F. and Estivill, Xavier and Tyler-Smith, Chris and Carter, Nigel P. and Aburatani, Hiroyuki and Lee, Charles and Jones, Keith W. and Scherer, Stephen W. and Hurles, Matthew E.},
doi = {10.1038/nature05329},
issn = {00280836},
journal = {Nature},
title = {{Global variation in copy number in the human genome}},
year = {2006}
}
@article{Bauer2012,
abstract = {MOTIVATION: Ontologies provide a structured representation of the concepts of a domain of knowledge as well as the relations between them. Attribute ontologies are used to describe the characteristics of the items of a domain, such as the functions of proteins or the signs and symptoms of disease, which opens the possibility of searching a database of items for the best match to a list of observed or desired attributes. However, naive search methods do not perform well on realistic data because of noise in the data, imprecision in typical queries and because individual items may not display all attributes of the category they belong to.$\backslash$n$\backslash$nRESULTS: We present a method for combining ontological analysis with Bayesian networks to deal with noise, imprecision and attribute frequencies and demonstrate an application of our method as a differential diagnostic support system for human genetics.$\backslash$n$\backslash$nAVAILABILITY: We provide an implementation for the algorithm and the benchmark at http://compbio.charite.de/boqa/.$\backslash$n$\backslash$nCONTACT: Sebastian.Bauer@charite.de or Peter.Robinson@charite.de$\backslash$n$\backslash$nSUPPLEMENTARY INFORMATION: Supplementary Material for this article is available at Bioinformatics online.},
author = {Bauer, Sebastian and K{\"{o}}hler, Sebastian and Schulz, Marcel H. and Robinson, Peter N.},
doi = {10.1093/bioinformatics/bts471},
issn = {13674803},
journal = {Bioinformatics},
title = {{Bayesian ontology querying for accurate and noise-tolerant semantic searches}},
year = {2012}
}
@misc{Buckland2003,
abstract = {A number of disorders are known to be caused by duplication of genes, but these are all rare events. However, there is evidence that polymorphic gene duplication may be common and a growing number of genes are known to be duplicated in a polymorphic manner although phenotypes cannot be associated with most of these. Gene duplication occurring due to cytogenetic abnormalities such as Down syndrome predisposes the patients to a variety of complex disorders. It is possible therefore that many complex disorders and variable phenotypes are associated with duplication of genes.},
author = {Buckland, Paul R.},
booktitle = {Annals of Medicine},
doi = {10.1080/07853890310001276},
issn = {07853890},
keywords = {Gene dosage,Gene duplication,Genomic disorder},
title = {{Polymorphically duplicated genes: Their relevance to phenotypic variation in humans}},
year = {2003}
}
@misc{Collins2003,
abstract = {The Human Genome Project has been the first major foray of the biological and medical research communities into "big science." In this Viewpoint, we present some of our experiences in organizing and managing such a complicated, publicly funded, international effort. We believe that many of the lessons we learned will be applicable to future large-scale projects in biology. "It},
author = {Collins, Francis S. and Morgan, Michael and Patrinos, Aristides},
booktitle = {Science},
doi = {10.1126/science.1084564},
issn = {00368075},
title = {{The Human Genome Project: Lessons from large-scale biology}},
year = {2003}
}
@article{Conrad2010,
abstract = {Structural variations of DNA greater than 1 kilobase in size account for most bases that vary among human genomes, but are still relatively under-ascertained. Here we use tiling oligonucleotide microarrays, comprising 42 million probes, to generate a comprehensive map of 11,700 copy number variations (CNVs) greater than 443 base pairs, of which most (8,599) have been validated independently. For 4,978 of these CNVs, we generated reference genotypes from 450 individuals of European, African or East Asian ancestry. The predominant mutational mechanisms differ among CNV size classes. Retrotransposition has duplicated and inserted some coding and non-coding DNA segments randomly around the genome. Furthermore, by correlation with known trait-associated single nucleotide polymorphisms (SNPs), we identified 30 loci with CNVs that are candidates for influencing disease susceptibility. Despite this, having assessed the completeness of our map and the patterns of linkage disequilibrium between CNVs and SNPs, we conclude that, for complex traits, the heritability void left by genome-wide association studies will not be accounted for by common CNVs.},
author = {Conrad, Donald F. and Pinto, Dalila and Redon, Richard and Feuk, Lars and Gokcumen, Omer and Zhang, Yujun and Aerts, Jan and Andrews, T. Daniel and Barnes, Chris and Campbell, Peter and Fitzgerald, Tomas and Hu, Min and Ihm, Chun Hwa and Kristiansson, Kati and MacArthur, Daniel G. and MacDonald, Jeffrey R. and Onyiah, Ifejinelo and Pang, Andy Wing Chun and Robson, Sam and Stirrups, Kathy and Valsesia, Armand and Walter, Klaudia and Wei, John and Tyler-Smith, Chris and Carter, Nigel P. and Lee, Charles and Scherer, Stephen W. and Hurles, Matthew E.},
doi = {10.1038/nature08516},
issn = {00280836},
journal = {Nature},
title = {{Origins and functional impact of copy number variation in the human genome}},
year = {2010}
}
@misc{Schadt2011,
abstract = {Nature Reviews Genetics 12, (2011). doi:10.1038/nrg2857-c2},
author = {Schadt, Eric E. and Linderman, Michael D. and Sorenson, Jon and Lee, Lawrence and Nolan, Garry P.},
booktitle = {Nature Reviews Genetics},
doi = {10.1038/nrg2857-c2},
issn = {14710056},
title = {{Cloud and heterogeneous computing solutions exist today for the emerging big data problems in biology}},
year = {2011}
}
@article{Girdea2013,
abstract = {We have developed PhenoTips: open source software for collecting and analyzing phenotypic information for patients with genetic disorders. Our software combines an easy-to-use interface, compatible with any device that runs a Web browser, with a standardized database back end. The PhenoTips' user interface closely mirrors clinician workflows so as to facilitate the recording of observations made during the patient encounter. Collected data include demographics, medical history, family history, physical and laboratory measurements, physical findings, and additional notes. Phenotypic information is represented using the Human Phenotype Ontology; however, the complexity of the ontology is hidden behind a user interface, which combines simple selection of common phenotypes with error-tolerant, predictive search of the entire ontology. PhenoTips supports accurate diagnosis by analyzing the entered data, then suggesting additional clinical investigations and providing Online Mendelian Inheritance in Man (OMIM) links to likely disorders. By collecting, classifying, and analyzing phenotypic information during the patient encounter, PhenoTips allows for streamlining of clinic workflow, efficient data entry, improved diagnosis, standardization of collected patient phenotypes, and sharing of anonymized patient phenotype data for the study of rare disorders. Our source code and a demo version of PhenoTips are available at http://phenotips.org. {\textcopyright} 2013 WILEY PERIODICALS, INC.},
author = {Girdea, Marta and Dumitriu, Sergiu and Fiume, Marc and Bowdin, Sarah and Boycott, Kym M. and Ch{\'{e}}nier, S{\'{e}}bastien and Chitayat, David and Faghfoury, Hanna and Meyn, M. Stephen and Ray, Peter N. and So, Joyce and Stavropoulos, Dimitri J. and Brudno, Michael},
doi = {10.1002/humu.22347},
issn = {10597794},
journal = {Human Mutation},
keywords = {Clinical genetics,Data standardization,Ontologies,Phenotype},
title = {{PhenoTips: Patient phenotyping software for clinical and research use}},
year = {2013}
}
@article{Nachtomy2007,
abstract = {While the definition of the 'genotype' has undergone dramatic changes in the transition from classical to molecular genetics, the definition of the 'phenotype' has remained for a long time within the classical framework. In addition, while the notion of the genotype has received significant attention from philosophers of biology, the notion of the phenotype has not. Recent developments in the technology of measuring gene-expression levels have made it possible to conceive of phenotypic traits in terms of levels of gene expression. We demonstrate that not only has this become possible but it has also become an actual practice. This suggests a significant change in our conception of the phenotype: as in the case of the 'genotype', phenotypes can now be conceived in quantitative and measurable terms on a comprehensive molecular level. We discuss in what sense gene expression profiles can be regarded as phenotypic traits and whether these traits are better described as a novel concept of phenotype or as an extension of the classical concept. We argue for an extension of the classical concept and call for an examination of the type of extension involved. {\textcopyright} 2006 Elsevier Ltd. All rights reserved.},
author = {Nachtomy, Ohad and Shavit, Ayelet and Yakhini, Zohar},
doi = {10.1016/j.shpsc.2006.12.014},
issn = {13698486},
journal = {Studies in History and Philosophy of Science Part C :Studies in History and Philosophy of Biological and Biomedical Sciences},
keywords = {Concept extension,Gene expression,Genotype,Phenotype},
title = {{Gene expression and the concept of the phenotype}},
year = {2007}
}
@misc{Konig2017,
abstract = {The term “precision medicine” has become very popular over recent years, fuelled by scientific as well as political perspectives. Despite its popularity, its exact meaning, and how it is different from other popular terms such as “stratified medicine”, “targeted therapy” or “deep phenotyping” remains unclear. Commonly applied definitions focus on the stratification of patients, sometimes referred to as a novel taxonomy, and this is derived using large-scale data including clinical, lifestyle, genetic and further biomarker information, thus going beyond the classical “signs-and-symptoms” approach.While these aspects are relevant, this description leaves open a number of questions. For example, when does precision medicine begin? In which way does the stratification of patients translate into better healthcare? And can precision medicine be viewed as the end-point of a novel stratification of patients, as implied, or is it rather a greater whole?To clarify this, the aim of this paper is to provide a more comprehensive definition that focuses on precision medicine as a process. It will be shown that this proposed framework incorporates the derivation of novel taxonomies and their role in healthcare as part of the cycle, but also covers related terms.},
author = {K{\"{o}}nig, Inke R. and Fuchs, Oliver and Hansen, Gesine and von Mutius, Erika and Kopp, Matthias V.},
booktitle = {The European respiratory journal},
doi = {10.1183/13993003.00391-2017},
issn = {13993003},
title = {{What is precision medicine?}},
year = {2017}
}
@misc{Freeman2006,
abstract = {DNA copy number variation has long been associated with specific chromosomal rearrangements and genomic disorders, but its ubiquity in mammalian genomes was not fully realized until recently. Although our understanding of the extent of this variation is still developing, it seems likely that, at least in humans, copy number variants (CNVs) account for a substantial amount of genetic variation. Since many CNVs include genes that result in differential levels of gene expression, CNVs may account for a significant proportion of normal phenotypic variation. Current efforts are directed toward a more comprehensive cataloging and characterization of CNVs that will provide the basis for determining how genomic diversity impacts biological function, evolution, and common human diseases.},
author = {Freeman, Jennifer L. and Perry, George H. and Feuk, Lars and Redon, Richard and McCarroll, Steven A. and Altshuler, David M. and Aburatani, Hiroyuki and Jones, Keith W. and Tyler-Smith, Chris and Hurles, Matthew E. and Carter, Nigel P. and Scherer, Stephen W. and Lee, Charles},
booktitle = {Genome Research},
doi = {10.1101/gr.3677206},
issn = {10889051},
title = {{Copy number variation: New insights in genome diversity}},
year = {2006}
}
@misc{Biesecker2004,
abstract = {The association of diseases with genes is complex, even among mendelian disorders. A new study shows that mutations in the gene encoding filamin B (FLNB) cause four distinct disorders of human skeletal development.},
author = {Biesecker, Leslie G.},
booktitle = {Nature Genetics},
doi = {10.1038/ng0404-323},
issn = {10614036},
title = {{Phenotype matters}},
year = {2004}
}
@article{Sameek2014,
abstract = {The Human Genome Project not only provided the essential reference map for the human genome but also stimulated the development of technology and analytic tools to process massive quantities of genomic data. As a result of this project, new technologies for DNA sequencing have improved in efficiency and cost by more than a millionfold over the past decade, and these technologies can now be routinely applied at a cost of less than {\$}5,000 per genome. Although the application of these technologies in cancer genomics research has continued to contribute to basic discoveries, opportunities for translating them for individual patients have also emerged. This is especially important in clinical cancer research, where genetic alterations in a patient's tumor may be matched to molecularly targeted therapies. In this review, we discuss the integration of cancer genomics and clinical oncology and the opportunity to deliver precision cancer medicine. Copyright {\textcopyright} 2014 by Annual Reviews. All rights reserved.},
author = {Sameek, Roychowdhury and Chinnaiyan, Arul M.},
doi = {10.1146/annurev-genom-090413-025552},
issn = {1527-8204},
journal = {Annual Review of Genomics and Human Genetics},
title = {{Translating Genomics for Precision Cancer Medicine}},
year = {2014}
}
@article{Bridges1936,
abstract = {300 Multiple ChoicesThis is a pdf-only article and there is no markup to show you.full-text.pdf},
author = {Bridges, Calvin B.},
doi = {10.1126/science.83.2148.210},
issn = {00368075},
journal = {Science},
title = {{The Bar "gene" a duplication}},
year = {1936}
}
@misc{Choy2010,
abstract = {Cytogenetic studies have demonstrated that duplications or deletions of entire chromosomes or microscopically visible aberrations are associated with specific congenital disorders. The subsequent development and application of microarray-based assays have established the importance of copy number variants (CNV) as a substantial source of genetic diversity in the human genome. Pathogenic CNVs are associated not only with birth defects and cancers, but also with neurodevelopmental disorders at birth or neurodegenerative diseases in adulthood. Unfortunately, the limited knowledge of the phenotypic effects of most CNVs has led to the classification of many CNVs as genomic imbalances of unknown clinical significance. This has caused many clinicians to resist the introduction of microarray technologies in detecting CNVs in a genome-wide manner for prenatal applications. This review summarises our current understanding of CNVs, the common detection methods, and the implications for human health and prenatal diagnosis.},
author = {Choy, K. W. and Setlur, S. R. and Lee, C. and Lau, T. K.},
booktitle = {BJOG: An International Journal of Obstetrics and Gynaecology},
doi = {10.1111/j.1471-0528.2009.02470.x},
issn = {14700328},
keywords = {ACGH Prenatal diagnosis,Array CGH,CNV},
title = {{The impact of human copy number variation on a new era of genetic testing}},
year = {2010}
}
@misc{Gkoutos2012,
abstract = {A major aim of the biological sciences is to gain an understanding of human physiology and disease. One important step towards such a goal is the discovery of the function of genes that will lead to a better understanding of the physiology and pathophysiology of organisms, which will ultimately lead to better diagnosis and therapy. Our increasing ability to phenotypically characterise genetic variants of model organisms coupled with systematic and hypothesis-driven mutagenesis is resulting in a wealth of information that could potentially provide insight into the functions of all genes in an organism. The challenge we are now facing is to develop computational methods that can integrate and analyse such data. The introduction of formal ontologies that make their semantics explicit and accessible to automated reasoning provides the tantalizing possibility of standardizing biomedical knowledge allowing for novel, powerful queries that bridge multiple domains, disciplines, species, and levels of granularity. We review recent computational approaches that facilitate the integration of experimental data from model organisms with clinical observations in humans. These methods foster novel cross-species analysis approaches, thereby enabling comparative phenomics and leading to the potential of translating basic discoveries from the model systems into diagnostic and therapeutic advances at the clinical level.},
author = {Gkoutos, Georgios V. and Schofield, Paul N. and Hoehndorf, Robert},
booktitle = {Mammalian Genome},
doi = {10.1007/s00335-012-9404-4},
issn = {09388990},
title = {{Computational tools for comparative phenomics: The role and promise of ontologies}},
year = {2012}
}
@misc{Lee2010,
abstract = {During the past five years, copy number variation (CNV) has emerged as a highly prevalent form of genomic variation, bridging the interval between long-recognised microscopic chromosomal alterations and single-nucleotide changes. These genomic segmental differences among humans reflect the dynamic nature of genomes, and account for both normal variations among us and variations that predispose to conditions of medical consequence. Here, we place CNVs into their historical and medical contexts, focusing on how these variations can be recognised, documented, characterised and interpreted in clinical diagnostics. We also discuss how they can cause disease or influence adaptation to an environment. Various clinical exemplars are drawn out to illustrate salient characteristics and residual enigmas of CNVs, particularly the complexity of the data and information associated with CNVs relative to that of single-nucleotide variation. The potential is immense for CNVs to explain and predict disorders and traits that have long resisted understanding. However, creative solutions are needed to manage the sudden and overwhelming burden of expectation for laboratories and clinicians to assay and interpret these complex genomic variations as awareness permeates medical practice. Challenges remain for understanding the relationship between genomic changes and the phenotypes that might be predicted and prevented by such knowledge.},
author = {Lee, Charles and Scherer, Stephen W.},
booktitle = {Expert Reviews in Molecular Medicine},
doi = {10.1017/S1462399410001390},
issn = {14623994},
title = {{The clinical context of copy number variation in the human genome}},
year = {2010}
}
@article{Amberger2011,
abstract = {OMIM's task of cataloging the association between human phenotypes and their causative genes (the Morbid Map of the Genome) and classifying and naming newly recognized disorders is growing rapidly. Establishing the relationship between genotype and phenotype has become increasingly complex. New technologies such as genome-wide association studies (GWAS) and array comparative genomic hybridization (aCGH) define "risk alleles" that are inherently prone to substantial interpretation and modification. In addition, whole exome and genome sequencing are expected to result in many reports of new mendelian disorders and their causative genes. In preparation for the onslaught of new information, we have launched a new Website to allow a more comprehensive and structured view of the contents of OMIM and to improve interconnectivity with complementary clinical and basic science genetics resources. This article focuses on the content of OMIM, the process and intent of disease classification and nosology, and anticipated improvements in our new Website. {\textcopyright} 2011 Wiley-Liss, Inc.},
author = {Amberger, Joanna and Bocchini, Carol and Hamosh, Ada},
doi = {10.1002/humu.21466},
issn = {10597794},
journal = {Human Mutation},
keywords = {Database,Disease classification,Nosology,OMIM},
title = {{A new face and new challenges for Online Mendelian Inheritance in Man (OMIM{\textregistered})}},
year = {2011}
}
@article{Robinson2015a,
abstract = {Deep phenotyping followed by integrated computational analysis of genotype and phenotype is becoming ever more important for many areas of genomic diagnostics and translational research. The overwhelming majority of clinical descriptions in the medical literature are available only as natural language text, meaning that searching, analysis, and integration of medically relevant information in databases such as PubMed is challenging. The new journal Cold Spring Harbor Molecular Case Studies will require authors to select Human Phenotype Ontology terms for research papers that will be displayed alongside the manuscript, thereby providing a foundation for ontology-based indexing and searching of articles that contain descriptions of phenotypic abnormalities —an important step toward improving the ability of researchers and clinicians to get biomedical information that is critical for clinical care or translational research.},
author = {Robinson, Peter N. and Mungall, Christopher J. and Haendel, Melissa},
doi = {10.1101/mcs.a000372},
issn = {2373-2865},
journal = {Molecular Case Studies},
title = {{Capturing phenotypes for precision medicine}},
year = {2015}
}
@misc{Serikawa2009,
abstract = {In order to establish a system to facilitate the systematic collection, preservation, and provision of laboratory rats (Rattus norvegicus) and their derivates, the National BioResource Project-Rat (NBRP-Rat) was launched in July 2002. By the end of 2008, more than 500 rat strains had been collected and preserved as live animals, embryos, or sperm. These rat resources are supplied to biomedical scientists in Japan as well as in other countries. This review article introduces NBRP-Rat and highlights the phenome project, recombinant inbred strains, BAC clone libraries, and the ENU-mutant archive, named the Kyoto University Rat Mutant Archive (KURMA). The future direction of rat resources are also discussed.},
author = {Serikawa, Tadao and Mashimo, Tomoji and Takizawa, Akiko and Okajima, Ryoko and Maedomari, Naoki and Kumafuji, Kenta and Tagami, Fumi and Neoda, Yuki and Otsuki, Mito and Nakanishi, Satoshi and Yamasaki, Ken Ichi and Voigt, Birger and Kuramoto, Takashi},
booktitle = {Experimental Animals},
doi = {10.1538/expanim.58.333},
issn = {13411357},
keywords = {Bioresource,ENU mutagenesis,NBRP-Rat,Phenome project,RI strains},
title = {{National bioresource project-rat and related activities}},
year = {2009}
}
@misc{Robinson2014,
abstract = {The use of model organisms as tools for the investigation of human genetic variation has significantly and rapidly advanced our understanding of the aetiologies underlying hereditary traits. However, while equivalences in the DNA sequence of two species may be readily inferred through evolutionary models, the identification of equivalence in the phenotypic consequences resulting from comparable genetic variation is far from straightforward, limiting the value of the modelling paradigm. In this review, we provide an overview of the emerging statistical and computational approaches to objectively identify phenotypic equivalence between human and model organisms with examples from the vertebrate models, mouse and zebrafish. Firstly, we discuss enrichment approaches, which deem the most frequent phenotype among the orthologues of a set of genes associated with a common human phenotype as the orthologous phenotype, or phenolog, in the model species. Secondly, we introduce and discuss computational reasoning approaches to identify phenotypic equivalences made possible through the development of intra- and interspecies ontologies. Finally, we consider the particular challenges involved in modelling neuropsychiatric disorders, which illustrate many of the remaining difficulties in developing comprehensive and unequivocal interspecies phenotype mappings.},
author = {Robinson, Peter N. and Webber, Caleb},
booktitle = {PLoS Genetics},
doi = {10.1371/journal.pgen.1004268},
issn = {15537404},
title = {{Phenotype Ontologies and Cross-Species Analysis for Translational Research}},
year = {2014}
}
@misc{Peterson2013,
abstract = {Variations and similarities in our individual genomes are part of our history, our heritage, and our identity. Some human genomic variants are associated with common traits such as hair and eye color, while others are associated with susceptibility to disease or response to drug treatment. Identifying the human variations producing clinically relevant phenotypic changes is critical for providing accurate and personalized diagnosis, prognosis, and treatment for diseases. Furthermore, a better understanding of the molecular underpinning of disease can lead to development of new drug targets for precision medicine. Several resources have been designed for collecting and storing human genomic variations in highly structured, easily accessible databases. Unfortunately, a vast amount of information about these genetic variants and their functional and phenotypic associations is currently buried in the literature, only accessible by manual curation or sophisticated text text-mining technology to extract the relevant information. In addition, the low cost of sequencing technologies coupled with increasing computational power has enabled the development of numerous computational methodologies to predict the pathogenicity of human variants. This review provides a detailed comparison of current human variant resources, including HGMD, OMIM, ClinVar, and UniProt/Swiss-Prot, followed by an overview of the computational methods and techniques used to leverage the available data to predict novel deleterious variants. We expect these resources and tools to become the foundation for understanding the molecular details of genomic variants leading to disease, which in turn will enable the promise of precision medicine. {\textcopyright} 2013 Elsevier Ltd.},
author = {Peterson, Thomas A. and Doughty, Emily and Kann, Maricel G.},
booktitle = {Journal of Molecular Biology},
doi = {10.1016/j.jmb.2013.08.008},
issn = {00222836},
keywords = {databases for human variants,function prediction,human disease variants},
title = {{Towards precision medicine: Advances in computational approaches for the analysis of human variants}},
year = {2013}
}
@misc{DanHutcheson2005,
author = {{Dan Hutcheson}, G.},
booktitle = {Electrochemical Society Interface},
issn = {10648208},
title = {{Moore's law: The history and economics of an observation that changed the world}},
year = {2005}
}
@article{Kohler2014,
abstract = {The Human Phenotype Ontology (HPO) project, available at http://www.human-phenotype-ontology.org, provides a structured, comprehensive and well-defined set of 10,088 classes (terms) describing human phenotypic abnormalities and 13,326 subclass relations between the HPO classes. In addition we have developed logical definitions for 46{\%} of all HPO classes using terms from ontologies for anatomy, cell types, function, embryology, pathology and other domains. This allows interoperability with several resources, especially those containing phenotype information on model organisms such as mouse and zebrafish. Here we describe the updated HPO database, which provides annotations of 7,278 human hereditary syndromes listed in OMIM, Orphanet and DECIPHER to classes of the HPO. Various meta-attributes such as frequency, references and negations are associated with each annotation. Several large-scale projects worldwide utilize the HPO for describing phenotype information in their datasets. We have therefore generated equivalence mappings to other phenotype vocabularies such as LDDB, Orphanet, MedDRA, UMLS and phenoDB, allowing integration of existing datasets and interoperability with multiple biomedical resources. We have created various ways to access the HPO database content using flat files, a MySQL database, and Web-based tools. All data and documentation on the HPO project can be found online.},
author = {K{\"{o}}hler, Sebastian and Doelken, Sandra C. and Mungall, Christopher J. and Bauer, Sebastian and Firth, Helen V. and Bailleul-Forestier, Isabelle and Black, Graeme C. M. and Brown, Danielle L. and Brudno, Michael and Campbell, Jennifer and FitzPatrick, David R. and Eppig, Janan T. and Jackson, Andrew P. and Freson, Kathleen and Girdea, Marta and Helbig, Ingo and Hurst, Jane A. and J{\"{a}}hn, Johanna and Jackson, Laird G. and Kelly, Anne M. and Ledbetter, David H. and Mansour, Sahar and Martin, Christa L. and Moss, Celia and Mumford, Andrew and Ouwehand, Willem H. and Park, Soo-Mi and Riggs, Erin Rooney and Scott, Richard H. and Sisodiya, Sanjay and Vooren, Steven Van and Wapner, Ronald J. and Wilkie, Andrew O. M. and Wright, Caroline F. and {Vulto-van Silfhout}, Anneke T. and Leeuw, Nicole De and de Vries, Bert B. A. and Washingthon, Nicole L. and Smith, Cynthia L. and Westerfield, Monte and Schofield, Paul and Ruef, Barbara J. and Gkoutos, Georgios V. and Haendel, Melissa and Smedley, Damian and Lewis, Suzanna E. and Robinson, Peter N.},
doi = {10.1093/nar/gkt1026},
file = {:C$\backslash$:/Users/Jesus/Desktop/Master en Bioctecnologia Avanzada/Trabajo de Fin de Master/Articulos/Mendeley Desktop/K{\"{o}}hler et al. - 2014 - The Human Phenotype Ontology project linking molecular biology and disease through phenotype data.pdf:pdf},
issn = {0305-1048},
journal = {Nucleic Acids Research},
keywords = {HPO,TFM},
mendeley-tags = {HPO,TFM},
month = {jan},
number = {D1},
pages = {D966--D974},
pmid = {24217912},
title = {{The Human Phenotype Ontology project: linking molecular biology and disease through phenotype data}},
url = {https://academic.oup.com/nar/article-lookup/doi/10.1093/nar/gkt1026},
volume = {42},
year = {2014}
}
@article{Amberger2015,
abstract = {{\textcopyright} The Author(s) 2014. Online Mendelian Inheritance in Man, OMIM{\textregistered}, is a comprehensive, authoritative and timely research resource of curated descriptions of human genes and phenotypes and the relationships between them. The new official website for OMIM, OMIM.org (http://omim.org), was launched in January 2011. OMIM is based on the published peer-reviewed biomedical literature and is used by overlapping and diverse communities of clinicians, molecular biologists and genome scientists, as well as by students and teachers of these disciplines. Genes and phenotypes are described in separate entries and are given unique, stable six-digit identifiers (MIM numbers). OMIM entries have a structured free-text format that provides the flexibility necessary to describe the complex and nuanced relationships between genes and genetic phenotypes in an efficient manner. OMIM also has a derivative table of genes and genetic phenotypes, the Morbid Map. OMIM.org has enhanced search capabilities such as genome coordinate searching and thesaurus-enhanced search term options. Phenotypic series have been created to facilitate viewing genetic heterogeneity of phenotypes. Clinical synopsis features are enhanced with UMLS, Human Phenotype Ontology and Elements of Morphology terms and image links. All OMIM data are available for FTP download and through an API. MIMmatch is a novel outreach feature to disseminate updates and encourage collaboration.},
author = {Amberger, Joanna S. and Bocchini, Carol A. and Schiettecatte, Fran{\c{c}}ois and Scott, Alan F. and Hamosh, Ada},
doi = {10.1093/nar/gku1205},
issn = {13624962},
journal = {Nucleic Acids Research},
title = {{OMIM.org: Online Mendelian Inheritance in Man (OMIM{\textregistered}), an Online catalog of human genes and genetic disorders}},
year = {2015}
}
@article{Dering2014,
abstract = {{\textcopyright} 2014 Dering, K{\"{o}}nig, Ramsey, Relling, Yang and Ziegler. The advent of next generation sequencing (NGS) technologies enabled the investigation of the rare variant-common disease hypothesis in unrelated individuals, even on the genome-wide level. Analysis of this hypothesis requires tailored statistical methods as single marker tests fail on rare variants. An entire class of statistical methods collapses rare variants from a genomic region of interest (ROI), thereby aggregating rare variants. In an extensive simulation study using data from the Genetic Analysis Workshop 17 we compared the performance of 15 collapsing methods by means of a variety of pre-defined ROIs regarding minor allele frequency thresholds and functionality. Findings of the simulation study were additionally confirmed by a real data set investigating the association between methotrexate clearance and the SLCO1B1 gene in patients with acute lymphoblastic leukemia. Our analyses showed substantially inflated type I error levels for many of the proposed collapsing methods. Only four approaches yielded valid type I errors in all considered scenarios. None of the statistical tests was able to detect true associations over a substantial proportion of replicates in the simulated data. Detailed annotation of functionality of variants is crucial to detect true associations. These findings were confirmed in the analysis of the real data. Recent theoretical work showed that large power is achieved in gene-based analyses only if large sample sizes are available and a substantial proportion of causing rare variants is present in the gene-based analysis. Many of the investigated statistical approaches use permutation requiring high computational cost. There is a clear need for valid, powerful and fast to calculate test statistics for studies investigating rare variants.},
author = {Dering, Carmen and K{\"{o}}nig, Inke R. and Ramsey, Laura B. and Relling, Mary V. and Yang, Wenjian and Ziegler, Andreas},
doi = {10.3389/fgene.2014.00323},
issn = {16648021},
journal = {Frontiers in Genetics},
keywords = {Burden test,Collapsing,Comparison,Rare variants,SLCO1B1,Simulation study},
title = {{A comprehensive evaluation of collapsing methods using simulated and real data: Excellent annotation of functionality and large sample sizes required}},
year = {2014}
}
@article{Hamosh2013,
abstract = {To interpret whole exome/genome sequence data for clinical and research purposes, comprehensive phenotypic information, knowledge of pedigree structure, and results of previous clinical testing are essential. With these requirements in mind and to meet the needs of the Centers for Mendelian Genomics project, we have developed PhenoDB (http://phenodb.net), a secure, Web-based portal for entry, storage, and analysis of phenotypic and other clinical information. The phenotypic features are organized hierarchically according to the major headings and subheadings of the Online Mendelian Inheritance in Man (OMIM{\textregistered}) clinical synopses, with further subdivisions according to structure and function. Every string allows for a free-text entry. All of the approximately 2,900 features use the preferred term from Elements of Morphology and are fully searchable and mapped to the Human Phenotype Ontology and Elements of Morphology. The PhenoDB allows for ascertainment of relevant information from a case in a family or cohort, which is then searchable by family, OMIM number, phenotypic feature, mode of inheritance, genes screened, and so on. The database can also be used to format phenotypic data for submission to dbGaP for appropriately consented individuals. PhenoDB was built using Django, an open source Web development tool, and is freely available through the Johns Hopkins McKusick-Nathans Institute of Genetic Medicine (http://phenodb.net). {\textcopyright} 2013 Wiley Periodicals, Inc.},
author = {Hamosh, Ada and Sobreira, Nara and Hoover-Fong, Julie and Sutton, V. Reid and Boehm, Corinne and Schiettecatte, Fran{\c{c}}ois and Valle, David},
doi = {10.1002/humu.22283},
issn = {10597794},
journal = {Human Mutation},
keywords = {Bioinformatics,Database,Mendelian disorders,Phenotyping},
title = {{PhenoDB: A New Web-Based Tool for the Collection, Storage, and Analysis of Phenotypic Features}},
year = {2013}
}
@article{Tsuchiya2009,
abstract = {PURPOSE: The purpose of this study was to assess the variability in interpretation and reporting of copy number changes that are detected by array-based technology in the clinical laboratory. METHODS: Thirteen different copy number changes, detected by array comparative genomic hybridization, that have not been associated with an abnormal phenotype in the literature were evaluated by directors from 11 different clinical laboratories to determine how they would interpret and report the findings. RESULTS: For none of the thirteen copy number changes was there complete agreement in the interpretation of the clinical significance of the deletion or duplication. For some cases, the interpretations ranged from normal to abnormal. CONCLUSION: There is a need for more specific guidelines for interpreting and reporting copy number changes detected by array-based technology to clearly and more consistently communicate the clinical significance of these findings to ordering providers. ? 2009 Lippincott Williams {\&} Wilkins.},
author = {Tsuchiya, Karen D. and Shaffer, Lisa G. and Aradhya, Swaroop and Gastier-Foster, Julie M. and Patel, Ankita and Rudd, M. Katharine and Biggerstaff, Julie Sanford and Sanger, Warren G. and Schwartz, Stuart and Tepperberg, James H. and Thorland, Erik C. and Torchia, Beth A. and Brothman, Arthur R.},
doi = {10.1097/GIM.0b013e3181c0c3b0},
issn = {10983600},
journal = {Genetics in Medicine},
keywords = {Array CGH,Deletion,Duplication,Interpretation,Reporting},
title = {{Variability in interpreting and reporting copy number changes detected by array-based technology in clinical laboratories}},
year = {2009}
}
@misc{Cheng2011,
abstract = {Imaging can potentially make a major contribution to the Zebrafish Phenome Project, which will probe the functions of vertebrate genes through the generation and phenotyping of mutants. Imaging of whole animals at different developmental stages through adulthood will be used to infer biological function. Cell resolutions will be required to identify cellular mechanism and to detect a full range of organ effects. Light-based imaging of live zebrafish embryos is practical only up to {\~{}}2 days of development, owing to increasing pigmentation and diminishing tissue lucency with age. The small size of the zebrafish makes possible whole-animal imaging at cell resolutions by histology and micron-scale tomography (microCT). The histological study of larvae is facilitated by the use of arrays, and histology's standard use in the study of human disease enhances its translational value. Synchrotron microCT with X-rays of moderate energy (10-25. keV) is unimpeded by pigmentation or the tissue thicknesses encountered in zebrafish of larval stages and beyond, and is well-suited to detecting phenotypes that may require 3D modeling. The throughput required for this project will require robotic sample preparation and loading, increases in the dimensions and sensitivity of scintillator and CCD chips, increases in computer power, and the development of new approaches to image processing, segmentation, and quantification. {\textcopyright} 2011 Elsevier Ltd.},
author = {Cheng, Keith C. and Xin, Xuying and Clark, Darin P. and {La Riviere}, Patrick},
booktitle = {Current Opinion in Genetics and Development},
doi = {10.1016/j.gde.2011.08.006},
issn = {0959437X},
title = {{Whole-animal imaging, gene function, and the Zebrafish Phenome Project}},
year = {2011}
}
@article{Cooper2007,
abstract = {Comprehensive descriptions of large insertion/deletion or segmental duplication polymorphisms (SDs) in the human genome have recently been generated. These annotations, known collectively as structural or copy-number variants (CNVs), include thousands of discrete genomic regions and span hundreds of millions of nucleotides. Here we review the genomic distribution of CNVs, which is strongly correlated with gene, repeat and segmental duplication content. We explore the evolutionary mechanisms giving rise to this nonrandom distribution, considering the available data on both human polymorphisms and the fixed changes that differentiate humans from other species. It is likely that mutational biases, selective effects and interactions between these forces all contribute substantially to the spectrum of human copy-number variation. Although defining these variants with nucleotide-level precision remains a largely unmet but critical challenge, our understanding of their potential medical impact and evolutionary importance is rapidly emerging.},
author = {Cooper, Gregory M. and Nickerson, Deborah A. and Eichler, Evan E.},
doi = {10.1038/ng2054},
issn = {15461718},
journal = {Nature Genetics},
title = {{Mutational and selective effects on copy-number variants in the human genome}},
year = {2007}
}
@article{Taboada2014,
abstract = {As the number of clinical reports in the peer-reviewed medical literature keeps growing, there is an increasing need for online search tools to find and analyze publications on patients with similar clinical characteristics. This problem is especially critical and challenging for rare diseases, where publications of large series are scarce. Through an applied example, we illustrate how to automatically identify new relevant cases and semantically annotate the relevant literature about patient case reports to capture the phenotype of a rare disease named cerebrotendinous xanthomatosis. Our results confirm that it is possible to automatically identify new relevant case reports with a high precision and to annotate them with a satisfactory quality (74{\%} F-measure). Automated annotation with an emphasis to entirely describe all phenotypic abnormalities found in a disease may facilitate curation efforts by supplying phenotype retrieval and assessment of their frequency. Availability and Supplementary information: http://www.usc.es/keam/Phenotype Annotation/. Database URL: http://www.usc.es/keam/PhenotypeAnnotation/ {\textcopyright} The Author(s) 2014. Published by Oxford University Press.},
author = {Taboada, Maria and Rodr{\'{i}}guez, Hadriana and Mart{\'{i}}nez, Diego and Pardo, Mar{\'{i}}a and Sobrido, Mar{\'{i}}a Jesus},
doi = {10.1093/database/bau045},
issn = {17580463},
journal = {Database},
title = {{Automated semantic annotation of rare disease cases: A case study}},
year = {2014}
}

<<<<<<< HEAD
@article{clauset2004finding,
  title={Finding community structure in very large networks},
  author={Clauset, Aaron and Newman, Mark EJ and Moore, Cristopher},
  journal={Physical Review E—Statistical, Nonlinear, and Soft Matter Physics},
  volume={70},
  number={6},
  pages={066111},
  year={2004},
  publisher={APS}
}

@article{Blondel2008,
  title={Fast unfolding of communities in large networks},
  author={Blondel, Vincent D and Guillaume, Jean-Loup and Lambiotte, Renaud and Lefebvre, Etienne},
  journal={Journal of Statistical Mechanics: Theory and Experiment},
  volume={2008},
  number={10},
  pages={P10008},
  year={2008},
  publisher={IOP Publishing},
  doi={10.1088/1742-5468/2008/10/P10008}
}
=======
@article{10.1093/nar/gkn923,
    author = {Huang, Da Wei and Sherman, Brad T. and Lempicki, Richard A.},
    title = {Bioinformatics enrichment tools: paths toward the comprehensive functional analysis of large gene lists},
    journal = {Nucleic Acids Research},
    volume = {37},
    number = {1},
    pages = {1-13},
    year = {2008},
    month = {11},
    abstract = {Functional analysis of large gene lists, derived in most cases from emerging high-throughput genomic, proteomic and bioinformatics scanning approaches, is still a challenging and daunting task. The gene-annotation enrichment analysis is a promising high-throughput strategy that increases the likelihood for investigators to identify biological processes most pertinent to their study. Approximately 68 bioinformatics enrichment tools that are currently available in the community are collected in this survey. Tools are uniquely categorized into three major classes, according to their underlying enrichment algorithms. The comprehensive collections, unique tool classifications and associated questions/issues will provide a more comprehensive and up-to-date view regarding the advantages, pitfalls and recent trends in a simpler tool-class level rather than by a tool-by-tool approach. Thus, the survey will help tool designers/developers and experienced end users understand the underlying algorithms and pertinent details of particular tool categories/tools, enabling them to make the best choices for their particular research interests.},
    issn = {0305-1048},
    doi = {10.1093/nar/gkn923},
    url = {https://doi.org/10.1093/nar/gkn923},
    eprint = {https://academic.oup.com/nar/article-pdf/37/1/1/17059338/gkn923.pdf},
}


@misc{maayanlab_enrichr_help,
  author       = {Ma'ayan Lab},
  title        = {Enrichr Help},
  year         = {n.d.},
  url          = {https://maayanlab.cloud/Enrichr/help},
  note         = {Accessed: 2024-12-09}
}

>>>>>>> c91012ba
<|MERGE_RESOLUTION|>--- conflicted
+++ resolved
@@ -1818,7 +1818,6 @@
 year = {2014}
 }
 
-<<<<<<< HEAD
 @article{clauset2004finding,
   title={Finding community structure in very large networks},
   author={Clauset, Aaron and Newman, Mark EJ and Moore, Cristopher},
@@ -1841,7 +1840,6 @@
   publisher={IOP Publishing},
   doi={10.1088/1742-5468/2008/10/P10008}
 }
-=======
 @article{10.1093/nar/gkn923,
     author = {Huang, Da Wei and Sherman, Brad T. and Lempicki, Richard A.},
     title = {Bioinformatics enrichment tools: paths toward the comprehensive functional analysis of large gene lists},
@@ -1867,4 +1865,3 @@
   note         = {Accessed: 2024-12-09}
 }
 
->>>>>>> c91012ba
