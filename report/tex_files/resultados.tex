\section{Resultados}
En esta sección se exponen las visualizaciones y tablas generadas a partir de los resultados de análisis de la red, optimización del clustering, y análisis funcional de las comunidades obtenidas. 

\subsection{Red PPI y sus propiedades}

\input{tex_files/red.tex}

\newpage

\subsection{Optimización de Hiperparámetros}

El proceso de optimización de hiperparámetros mediante el BHO se analizará mostrando el frente de pareto de ambos algoritmos y una visualización del rendimiento marginal de ambas métricas en base al valor de resolución (\(\gamma\)) evaluado.

\begin{figure}[htbp!]
	\centering
	\includegraphics[width=.96\textwidth]{../results/plots/optimization/pareto_comparison.pdf}
	\caption{Frente de Pareto obtenido tras maximizar el puntuaje de FES y el coeficiente Q para Leiden y Louvain. Se puede observar que, para las soluciones Pareto-eficientes que conforman el extremo de la frontera, Leiden obtiene un puntuaje superior en cuanto a la modularidad, mientras que ambos algoritmos están igualados en cuanto al puntuaje de enriquecimiento funcional, diferenciándose por pocos decimales.}
	\label{fig:pareto}
\end{figure}

\begin{figure}[htbp!]
	\centering
	\includegraphics[width=.96\textwidth]{../results/plots/optimization/hyperparameter_vs_metric.pdf}
	\caption{Valores de resolución (\(\gamma\)) explorados por algoritmo, frente al rendimiento evaluado sobre el clustering obtenido. Leiden obtiene por un margen considerable la mejor modularidad, mientras que Louvain obtiene el mejor valor del FES por una diferencia despreciable.}
	\label{fig:slice_plot}
\end{figure}


\subsection{Clustering}

Se presentan los resultados de los algoritmos de clustering. Se tiene el baseline, Fast-Greedy, y las soluciones extremas Pareto-Óptimas de Leiden y Louvain.

\begin{figure}[htbp!]
	\centering
	\includegraphics[width=.85\textwidth]{../results/plots/clustering/fast greedy_clustering.pdf}
	\caption{Resultados de clustering para el algoritmo Fast-Greedy. Este clustering será considerado como nuestra base. No se ha ajustado ningún hiperparámetro para este método.}
	\label{fig:fastgreedy_clustering}
\end{figure}

\begin{figure}[htbp!]
	\centering
	\includegraphics[width=.98\textwidth]{../results/plots/clustering/leiden_clustering.pdf}
	\caption{Resultados de clustering para el algoritmo Leiden. Se presentan dos resultados, que corresponden a las soluciones Pareto-óptimas extremas (\(max(Q)\) ó \(max(FES)\)).}
	\label{fig:leiden_clustering}
\end{figure}

\begin{figure}[htbp!]
	\centering
	\includegraphics[width=.98\textwidth]{../results/plots/clustering/louvain_clustering.pdf}
	\caption{Resultados de clustering para el algoritmo Louvain. Se presentan dos resultados, que corresponden a las soluciones Pareto-óptimas extremas (\(max(Q)\) ó \(max(FES)\)).}
	\label{fig:louvain_clustering}
\end{figure}

\subsection{Análisis Funcional}

Se ha realizado un análisis funcional inicial que ha identificado más de 1200 términos GO asociados con el fenotipo de demencia frontotemporal (DFT), utilizando el algoritmo Leiden y optimizando la modularidad máxima. Tras aplicar un filtro de p-valor ajustado \textless{} 0.005, el número de términos se redujo a aproximadamente 25 procesos significativamente enriquecidos. Estos términos incluyen procesos relacionados con el metabolismo del \(\beta\)-amiloide, la inflamación microglial, el procesamiento del receptor Notch y diversas rutas metabólicas y de transporte neuronal.

<<<<<<< HEAD
Se adjuntan las representaciones gráficas que ilustran estos hallazgos, destacando tanto la relevancia estadística de los términos identificados como las conexiones entre los genes implicados y los procesos biológicos correspondientes.
=======
Para generar las representaciones gráficas, específicamente el diagrama de Venn (Figura~\ref{fig:venn_plot}), fue necesario realizar un análisis funcional adicional empleando el algoritmo Leiden y maximizando el puntaje de enriquecimiento funcional, lo que ha permitido realizar una comparación detallada entre este análisis funcional y el realizado anteriormente, ambos basados en el algoritmo Leiden, pero con diferentes enfoques el primero para optimizar la modularidad máxima y el segundo para optimizar el puntuaje de enrequecimiento máximo.

A continuación, se muestran representaciones gráficas del análisis funcional realizado tras aplicar el filtro de p-valor ajustado. Estas representaciones incluyen un \textbf{diagrama de Venn} (Figura~\ref{fig:venn_plot}), que permite visualizar las intersecciones entre los conjuntos de genes asociados a diferentes procesos; un \textbf{gráfico de barras} (Figura~\ref{fig:bar_plot}), que muestra los términos significativamente enriquecidos y su nivel de significancia; un \textbf{gráfico de puntos} (Figura ~\ref{fig:dot_plot}), que relaciona los términos con su proporción y puntuación de enriquecimiento; y un \textbf{gráfico de concentración y dispersión} (Figura ~\ref{fig:cnet_plot}), que destaca la distribución de genes clave en los procesos identificados. Estas gráficas ilustran los hallazgos, proporcionando una visión integral tanto de la relevancia estadística de los términos identificados como de las conexiones funcionales entre los genes y los procesos biológicos correspondientes.
>>>>>>> 35bd06a2

\begin{figure}[htbp!]
	\centering
	\includegraphics[width=.95\textwidth]{../results/plots/functional_analysis/venn_plot.pdf}
	\caption{Este diagrama de Venn compara los términos funcionales identificados al aplicar el algoritmo de Leiden utilizando dos criterios: máxima modularidad y máximo puntaje de enriquecimiento funcional. La superposición indica los términos compartidos entre ambas soluciones, lo que proporciona una visión de la robustez y consistencia de los procesos identificados. Esta comparación ayuda a validar los resultados del análisis de clustering y enriquecimiento funcional}
	\label{fig:venn_plot}
\end{figure}


\begin{figure}[htbp!]
	\centering
	\includegraphics[width=.95\textwidth]{../results/plots/functional_analysis/bar_plot.pdf}
	\caption{Este gráfico de barras muestra aquellos procesos biológicos enriquecidos del fenotipo de demencia frontotemporal (DFT). Los términos GO (Gene Ontology) más relevantes están ordenados por el p-valor ajustado en una escala logarítmica. La longitud de las barras indica la magnitud del enriquecimiento, mientras que el p-valor ajustado refleja la significancia estadística de cada proceso identificado.}
	\label{fig:bar_plot}
\end{figure}

\begin{figure}[htbp!]
	\centering
	\includegraphics[width=.95\textwidth]{../results/plots/functional_analysis/dot_plot.pdf}
	\caption{Este gráfico de puntos visualiza los términos GO enriquecidos junto con el Gene Ratio y el p-valor ajustado. El Gene Ratio indica la proporción de genes asociados a cada proceso respecto al total de genes en la lista de entrada. El tamaño del punto representa el número de genes implicados en cada término, mientras que el color refleja el p-valor ajustado.}
	\label{fig:dot_plot}
\end{figure}

\begin{figure}[htbp!]
	\centering
	\includegraphics[width=.95\textwidth]{../results/plots/functional_analysis/cnet_plot.pdf}
	\caption{Este gráfico muestra la relación entre genes específicos y los procesos biológicos enriquecidos en la DFT. Cada término GO está conectado con los genes que participan en dicho proceso. Esta visualización permite identificar genes que actúan como puntos de convergencia funcional.}
	\label{fig:cnet_plot}
\end{figure}

<|MERGE_RESOLUTION|>--- conflicted
+++ resolved
@@ -10,6 +10,21 @@
 \subsection{Optimización de Hiperparámetros}
 
 El proceso de optimización de hiperparámetros mediante el BHO se analizará mostrando el frente de pareto de ambos algoritmos y una visualización del rendimiento marginal de ambas métricas en base al valor de resolución (\(\gamma\)) evaluado.
+
+
+\subsection{Clustering}
+
+Se presentan los resultados de los algoritmos de clustering. Se tiene el baseline, Fast-Greedy, y las soluciones extremas Pareto-Óptimas de Leiden y Louvain.
+
+\subsection{Análisis Funcional}
+
+Se ha realizado un análisis funcional inicial que ha identificado más de 1200 términos GO asociados con el fenotipo de demencia frontotemporal (DFT), utilizando el algoritmo Leiden y optimizando la modularidad máxima. Tras aplicar un filtro de p-valor ajustado \textless{} 0.005, el número de términos se redujo a aproximadamente 25 procesos significativamente enriquecidos. Estos términos incluyen procesos relacionados con el metabolismo del \(\beta\)-amiloide, la inflamación microglial, el procesamiento del receptor Notch y diversas rutas metabólicas y de transporte neuronal.
+
+Para generar las representaciones gráficas, específicamente el diagrama de Venn (Figura~\ref{fig:venn_plot}), fue necesario realizar un análisis funcional adicional empleando el algoritmo Leiden y maximizando el puntaje de enriquecimiento funcional, lo que ha permitido realizar una comparación detallada entre este análisis funcional y el realizado anteriormente, ambos basados en el algoritmo Leiden, pero con diferentes enfoques el primero para optimizar la modularidad máxima y el segundo para optimizar el puntuaje de enrequecimiento máximo.
+
+A continuación, se muestran representaciones gráficas del análisis funcional realizado tras aplicar el filtro de p-valor ajustado. Estas representaciones incluyen un diagrama de Venn (Figura~\ref{fig:venn_plot}), que permite visualizar las intersecciones entre los conjuntos de genes asociados a diferentes procesos; un gráfico de barras (Figura~\ref{fig:bar_plot}), que muestra los términos significativamente enriquecidos y su nivel de significancia; un gráfico de puntos (Figura ~\ref{fig:dot_plot}), que relaciona los términos con su proporción y puntuación de enriquecimiento; y un gráfico de concentración y dispersión (Figura ~\ref{fig:cnet_plot}), que destaca la distribución de genes clave en los procesos identificados. Estas gráficas ilustran los hallazgos, proporcionando una visión integral tanto de la relevancia estadística de los términos identificados como de las conexiones funcionales entre los genes y los procesos biológicos correspondientes.
+
+\newpage
 
 \begin{figure}[htbp!]
 	\centering
@@ -24,11 +39,6 @@
 	\caption{Valores de resolución (\(\gamma\)) explorados por algoritmo, frente al rendimiento evaluado sobre el clustering obtenido. Leiden obtiene por un margen considerable la mejor modularidad, mientras que Louvain obtiene el mejor valor del FES por una diferencia despreciable.}
 	\label{fig:slice_plot}
 \end{figure}
-
-
-\subsection{Clustering}
-
-Se presentan los resultados de los algoritmos de clustering. Se tiene el baseline, Fast-Greedy, y las soluciones extremas Pareto-Óptimas de Leiden y Louvain.
 
 \begin{figure}[htbp!]
 	\centering
@@ -50,18 +60,6 @@
 	\caption{Resultados de clustering para el algoritmo Louvain. Se presentan dos resultados, que corresponden a las soluciones Pareto-óptimas extremas (\(max(Q)\) ó \(max(FES)\)).}
 	\label{fig:louvain_clustering}
 \end{figure}
-
-\subsection{Análisis Funcional}
-
-Se ha realizado un análisis funcional inicial que ha identificado más de 1200 términos GO asociados con el fenotipo de demencia frontotemporal (DFT), utilizando el algoritmo Leiden y optimizando la modularidad máxima. Tras aplicar un filtro de p-valor ajustado \textless{} 0.005, el número de términos se redujo a aproximadamente 25 procesos significativamente enriquecidos. Estos términos incluyen procesos relacionados con el metabolismo del \(\beta\)-amiloide, la inflamación microglial, el procesamiento del receptor Notch y diversas rutas metabólicas y de transporte neuronal.
-
-<<<<<<< HEAD
-Se adjuntan las representaciones gráficas que ilustran estos hallazgos, destacando tanto la relevancia estadística de los términos identificados como las conexiones entre los genes implicados y los procesos biológicos correspondientes.
-=======
-Para generar las representaciones gráficas, específicamente el diagrama de Venn (Figura~\ref{fig:venn_plot}), fue necesario realizar un análisis funcional adicional empleando el algoritmo Leiden y maximizando el puntaje de enriquecimiento funcional, lo que ha permitido realizar una comparación detallada entre este análisis funcional y el realizado anteriormente, ambos basados en el algoritmo Leiden, pero con diferentes enfoques el primero para optimizar la modularidad máxima y el segundo para optimizar el puntuaje de enrequecimiento máximo.
-
-A continuación, se muestran representaciones gráficas del análisis funcional realizado tras aplicar el filtro de p-valor ajustado. Estas representaciones incluyen un \textbf{diagrama de Venn} (Figura~\ref{fig:venn_plot}), que permite visualizar las intersecciones entre los conjuntos de genes asociados a diferentes procesos; un \textbf{gráfico de barras} (Figura~\ref{fig:bar_plot}), que muestra los términos significativamente enriquecidos y su nivel de significancia; un \textbf{gráfico de puntos} (Figura ~\ref{fig:dot_plot}), que relaciona los términos con su proporción y puntuación de enriquecimiento; y un \textbf{gráfico de concentración y dispersión} (Figura ~\ref{fig:cnet_plot}), que destaca la distribución de genes clave en los procesos identificados. Estas gráficas ilustran los hallazgos, proporcionando una visión integral tanto de la relevancia estadística de los términos identificados como de las conexiones funcionales entre los genes y los procesos biológicos correspondientes.
->>>>>>> 35bd06a2
 
 \begin{figure}[htbp!]
 	\centering
