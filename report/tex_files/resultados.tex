\section{Resultados}

<<<<<<< HEAD
\section{Resultados}
Se ha explorado distintas técnicas de biología de sistemas con el objetivo de entender el fenotipo \textit{Frontotemporal Dementia} y sus relaciones con genes y las funciones de estas. 
Mediante el análisis de redes de interacción proteína-proteína, de los genes relacionados con el fenotipo, obtenidos mediante StringDB.

\subsection{Red PPI y sus propiedades}

\input{tex_files/ned.tex}
=======
A lo largo de esta sección se presentan los resultados de los procedimientos descritos en la metodología. 

\subsection{Análisis de la Red}

\subsection{Optimización de Hiperparámetros}

El proceso de optimización de hiperparámetros mediante el BHO se analizará mostrando el frente de pareto de ambos algoritmos y una visualización del rendimiento marginal de ambas métricas en base al valor de resolución (\(\gamma\)) evaluado.

\begin{figure}[htbp]
	\centering
	\includegraphics[width=.96\textwidth]{../results/plots/optimization/pareto_comparison.pdf}
	\caption{Frente de Pareto obtenido tras maximizar el puntuaje de FES y el coeficiente Q para Leiden y Louvain. Se puede observar que, para las soluciones Pareto-eficientes que conforman el extremo de la frontera, Leiden obtiene un puntuaje superior en cuanto a la modularidad, mientras que ambos algoritmos están igualados en cuanto al puntuaje de enriquecimiento funcional, diferenciándose por pocos decimales.}
	\label{fig:pareto}
\end{figure}

\begin{figure}[htbp]
	\centering
	\includegraphics[width=.96\textwidth]{../results/plots/optimization/hyperparameter_vs_metric.pdf}
	\caption{Valores de resolución (\(\gamma\)) explorados por algoritmo, frente al rendimiento evaluado sobre el clustering obtenido. Leiden obtiene por un margen considerable la mejor modularidad, mientras que Louvain obtiene el mejor valor del FES por una diferencia despreciable.}
	\label{fig:slice_plot}
\end{figure}


\subsection{Clustering}

\begin{figure}[htbp]
	\centering
	\includegraphics[width=.75\textwidth]{../results/plots/clustering/fast greedy_clustering.pdf}
	\caption{Resultados de clustering para el algoritmo Fast-Greedy. Este clustering será considerado como nuestra base. No se ha ajustado ningún hiperparámetro para este método.}
	\label{fig:fastgreedy_clustering}
\end{figure}

\begin{figure}[htbp]
	\centering
	\includegraphics[width=.96\textwidth]{../results/plots/clustering/leiden_clustering.pdf}
	\caption{Resultados de clustering para el algoritmo Leiden. Se presentan dos resultados, que corresponden a las soluciones Pareto-óptimas extremas (\(max(Q)\) ó \(max(FES)\)).}
	\label{fig:leiden_clustering}
\end{figure}

\begin{figure}[htbp]
	\centering
	\includegraphics[width=.96\textwidth]{../results/plots/clustering/louvain_clustering.pdf}
	\caption{Resultados de clustering para el algoritmo Louvain. Se presentan dos resultados, que corresponden a las soluciones Pareto-óptimas extremas (\(max(Q)\) ó \(max(FES)\)).}
	\label{fig:louvain_clustering}
\end{figure}

\subsection{Análisis Funcional}
>>>>>>> f7630da2
<|MERGE_RESOLUTION|>--- conflicted
+++ resolved
@@ -1,6 +1,3 @@
-\section{Resultados}
-
-<<<<<<< HEAD
 \section{Resultados}
 Se ha explorado distintas técnicas de biología de sistemas con el objetivo de entender el fenotipo \textit{Frontotemporal Dementia} y sus relaciones con genes y las funciones de estas. 
 Mediante el análisis de redes de interacción proteína-proteína, de los genes relacionados con el fenotipo, obtenidos mediante StringDB.
@@ -8,7 +5,8 @@
 \subsection{Red PPI y sus propiedades}
 
 \input{tex_files/ned.tex}
-=======
+
+
 A lo largo de esta sección se presentan los resultados de los procedimientos descritos en la metodología. 
 
 \subsection{Análisis de la Red}
@@ -55,5 +53,4 @@
 	\label{fig:louvain_clustering}
 \end{figure}
 
-\subsection{Análisis Funcional}
->>>>>>> f7630da2
+\subsection{Análisis Funcional}