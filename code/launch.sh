#! /usr/bin/env bash

# Path variables of Python and R
export PYTHON_LIB=./Py_libs
<<<<<<< HEAD
export PYTHONPATH=$PYTHON_LIB:$PYTHONPATH  
=======
export PYTHONPATH=$PYTHON_LIB:$PYTHONPATH  # Añadir Py_libs al PYTHONPATH
>>>>>>> ed58ba26

# Create the data directory if it doesn't exist
mkdir -p data
<<<<<<< HEAD

# Download the HPO genes file using wget instead of curl, which is not installed by default in most Linux distros
wget -q --header='Accept: application/json' 'https://ontology.jax.org/api/network/annotation/HP%3A0002145/download/gene' -O data/hpoGenes.tsv

# Process the genes file
=======
# obtener genes de HPO
# ES NECESARIO INSTALAR CURL YA QUE NO VIENE INSTALADO POR DEFECTO
curl -X 'GET' 'https://ontology.jax.org/api/network/annotation/HP%3A0002145/download/gene' -H 'accept: application/json' -o data/hpoGenes.tsv -s
>>>>>>> ed58ba26
hpo_genes="data/hpoGenesNames.tsv"
awk 'NR > 1{print $2}' data/hpoGenes.tsv > $hpo_genes  # Extract gene names

# Proceed with the rest of your script
network="data/network.tsv"
./obtainPPINetwork.py $hpo_genes $network
./networkAnalysis.py $network<|MERGE_RESOLUTION|>--- conflicted
+++ resolved
@@ -2,25 +2,13 @@
 
 # Path variables of Python and R
 export PYTHON_LIB=./Py_libs
-<<<<<<< HEAD
-export PYTHONPATH=$PYTHON_LIB:$PYTHONPATH  
-=======
 export PYTHONPATH=$PYTHON_LIB:$PYTHONPATH  # Añadir Py_libs al PYTHONPATH
->>>>>>> ed58ba26
 
 # Create the data directory if it doesn't exist
 mkdir -p data
-<<<<<<< HEAD
-
-# Download the HPO genes file using wget instead of curl, which is not installed by default in most Linux distros
-wget -q --header='Accept: application/json' 'https://ontology.jax.org/api/network/annotation/HP%3A0002145/download/gene' -O data/hpoGenes.tsv
-
-# Process the genes file
-=======
 # obtener genes de HPO
 # ES NECESARIO INSTALAR CURL YA QUE NO VIENE INSTALADO POR DEFECTO
 curl -X 'GET' 'https://ontology.jax.org/api/network/annotation/HP%3A0002145/download/gene' -H 'accept: application/json' -o data/hpoGenes.tsv -s
->>>>>>> ed58ba26
 hpo_genes="data/hpoGenesNames.tsv"
 awk 'NR > 1{print $2}' data/hpoGenes.tsv > $hpo_genes  # Extract gene names
 
